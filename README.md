--- conflicted
+++ resolved
@@ -26,13 +26,13 @@
 
 ![Image showing the arm template scaffolding snippet](./images/json-snippets.png)
 
-Notice that adding scaffolding for an ARM template changes the Visual Studio Code language mode to *Azure Resource Manager Templates*.
+Notice that adding scaffolding for an ARM template changes the Visual Studio Code language mode to *Azure Resource Manager Template*.
 
 ![Image showing that the language type has changed to Azure Resource Manager Template](./images/arm-template-language.png)
 
 ### Add Azure resource to an ARM template
 
-Once you are working in an ARM template, placing your cursor in the resource and typing `arm` produces a list of 70+ snippets for Azure resources. Selecting a snippet adds an instance of the resource type to the ARM template.
+Once you are working in an ARM template, placing your cursor in the resource and typing `arm`, `CTRL + Space`, or `{` produces a list of 70+ snippets for Azure resources. Selecting a snippet adds an instance of the resource type to the ARM template.
 
 ![Image showing a storage account being added with a snippet](./images/arm-snippets.png)
 
@@ -51,11 +51,11 @@
 | `arm!mg` | Adds the framework for a full deployment template file for management group deployments. |
 | `arm!t` | Adds the framework for a full deployment template file for tenant deployments. |
 | `armp!` | Adds the framework for a full deployment template parameters file. |
-| `arm-param` | Adds a parameter to a template. |
-| `arm-variable` | Adds a variable to a template. |
-| `arm-userfunc` | Adds a user function to a template. |
-| `arm-userfunc-namespace` | Adds a user function namespace to a template. |
-| `arm-` | Displays 70+ snippets for creating Azure resources. For example, type `arm-ubuntu` to add all five resources necessary for a basic Ubuntu virtual machine. |
+| `""` | While in the _parameters_ section adds a parameter to the template. |
+| `""` | While in the _variables_ section adds a variable to the template. |
+| '{}' | While in the _functions_section add a new user-defined function. |
+| `arm-` or the resource name | Displays 70+ snippets for creating Azure resources. For example, type `arm-ubuntu` to add all five resources necessary for a basic Ubuntu virtual machine. |
+| `""` | While in the _outputs_ section adds an output to the template. |
 
 ## Azure schema completion and validation
 
@@ -71,7 +71,7 @@
 
 ### Schema Validation
 
-If an invalid property or property value is specified, a validation warning is thrown. In the following example, an invalid value is provided for the storage account tier (line 19). Notice that the warning message includes a list of valid values.
+If an invalid property or property value is specified, a validation warning is shown. In the following example, an invalid value has been provided for the storage account tier (line 19). Notice that the warning message includes a list of valid values.
 
 ![Image showing a schema validation error](./images/schema-validation.png)
 
@@ -81,9 +81,9 @@
 
 ### Create a new parameter file
 
-To create a new parameter file from an existing template, click on the code lense text `**Select or create a parameter file to enable full validation..**.
-
-![Image showing the code lense for creating a parameter file association](./images/create-parameter-file.png)
+To create a new parameter file from an existing template, click on the code lens text `**Select or create a parameter file to enable full validation..**.
+
+![Image showing the code lens for creating a parameter file association](./images/create-parameter-file.png)
 
 Select **New** from the context menu.
 
@@ -97,21 +97,21 @@
 
 ![Image showing a file save as dialog box](./images/create-parameter-file-4.png)
 
-Once done, a parameter file has been created. Where needed, remove the comment indicating that a parameter value is needed and add a parameter value.
+Once done, a parameter file has been created. Where needed, remove the _TODO_ comment and add a parameter value.
 
 ![Image showing new parameter file](./images/parameter-file.png)
 
-Also, notice that on the template file that the code lense text has been updated to reflect the current parameter file association.
-
-![Image showing that the parameter code lens has been updated to reflect associated parameter file](./images/code-lense.png)
+Also, notice that on the template file that the code lens text has been updated to reflect the current parameter file association. This association is also shown on the Visual Studio Code staus bar.
+
+![Image showing that the parameter code lens has been updated to reflect associated parameter file](./images/code-lens.png)
 
 ### Associate an existing parameter file
 
-To create an association with an existing parameter file, click on the code lense text `**Select or create a parameter file to enable full validation..**.
-
-![Image showing the code lense for creating a parameter file association](./images/create-parameter-file.png)
-
-Select **Browse** from the context menu and then select the parameter file.
+To create an association with an existing parameter file, click on the code lens text `**Select or create a parameter file to enable full validation**'.
+
+![Image showing the code lens for creating a parameter file association](./images/create-parameter-file.png)
+
+If a parameter file with a matching name (template name + "_.parameter_") is found, it can be selected from the list. If a matching file is not found, select **Browse** from the list and then select the parameter file.
 
 ![Image showing the parameter file creation options (none, new, and browse)](./images/create-parameter-file-2.png)
 
@@ -123,7 +123,7 @@
 
 ### Add missing parameters
 
-To add missing parameters to an existing parameter file, ensure that an association has been created, select `parameters`, and then click the light bulb icon.
+To add missing parameters to an existing parameter file, ensure that an association has been created, click somewhere inside "_parameters_", and then click the light bulb icon.
 
 ![Image showing the light bulb helper for adding missing parameters](./images/missing-params-one.png)
 
@@ -149,9 +149,9 @@
 
 ### Remove or update parameter file association
 
-Click on the code lense option for changing a parameter association.
-
-![Image showing the code lense for creating a parameter file association](./images/undo-change-mapping.png)
+Click on the code lens option for changing a parameter association.
+
+![Image showing the code lens for creating a parameter file association](./images/undo-change-mapping.png)
 
 Select a new parameter file or create a new parameter file to update the association. Select **None** to remove the parameter file association.
 
@@ -187,11 +187,11 @@
   - [resourceId() function](https://docs.microsoft.com/en-us/azure/azure-resource-manager/templates/template-functions-resource#resourceid)
   - Properties of references to variables that are objects
 
-## Other feature
+## Other features
 
 ### Insert Item
 
-In addition to adding snippets from the code editor, the Insert Item feature can be used to insert new parameters, user-defined functions, variables, resources, and outputs. To do so right-click on the template in the code editor, select **Insert Item** and follow the on-screen prompts.
+In addition to adding snippets from the code editor, the Insert Item feature can be used to insert new parameters, user-defined functions, variables, resources, and outputs. To do so right-click the code editor, select **Insert Item** and follow the on-screen prompts.
 
 ![Inserting an item into an Azure Resource Manager template](./images/insert-item.png)
 
@@ -257,20 +257,6 @@
 "azureResourceManagerTools.parameterFiles": {}
 ```
 
-<<<<<<< HEAD
-### Code lense
-
-Enable or disable all code lens features.
-
-```
-"azureResourceManagerTools.codelens.enable": true,
-```
-
-Enable code lens for parameter definitions and values.
-
-```
- "azureResourceManagerTools.codelens.parameters": true,
-=======
 **Code Lens**
 
 Disable all code lens functionality
@@ -281,7 +267,6 @@
 Disable code lens for parameters
 ```
 "azureResourceManagerTools.codelens.parameters": false
->>>>>>> 43434893
 ```
 
 ## Automatic Detection of deployment template files
