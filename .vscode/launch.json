--- conflicted
+++ resolved
@@ -42,11 +42,7 @@
             ],
             "preLaunchTask": "npm: compile",
             "env": {
-<<<<<<< HEAD
-                "MOCHA_grep": "Logic App", // RegExp of tests to run (empty for all)
-=======
                 "MOCHA_grep": "", // RegExp of tests to run (empty for all)
->>>>>>> ff0d9e96
                 "MOCHA_invert": "0", // Invert the RegExp
                 "AZCODE_ARM_IGNORE_BUNDLE": "1",
                 "MOCHA_enableTimeouts": "0", // Disable time-outs
