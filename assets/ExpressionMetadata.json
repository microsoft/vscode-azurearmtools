--- conflicted
+++ resolved
@@ -261,39 +261,38 @@
             "maximumArguments": 2
         },
         {
-<<<<<<< HEAD
+            "name": "listCallbackUrl",
+            "expectedUsage": "listCallbackUrl(resourceName\/resourceIdentifier, apiVersion)",
+            "description": "Get callback URL for a trigger of a workflow version. The resourceId can be specified by using the resourceId function or by using the format providerNamespace/resourceType/resourceName. See https://docs.microsoft.com/en-us/rest/api/logic/WorkflowVersions/ListCallbackUrl#workflowtriggercallbackurl for more information.",
+            "minimumArguments": 2,
+            "maximumArguments": 2,
+            "returnValueMembers": [
+                {
+                    "name": "value"
+                },
+                {
+                    "name": "method"
+                },
+                {
+                    "name": "basePath"
+                },
+                {
+                    "name": "queries"
+                },
+                {
+                    "name": "relativePath"
+                },
+                {
+                    "name": "relativePathParameters"
+                }
+            ]
+        },
+        {
             "name": "listSecrets",
             "expectedUsage": "listSecrets(resourceName\/resourceIdentifier, apiVersion)",
             "description": "Returns the secrets of a resource. The resourceId can be specified by using the resourceId function or by using the format providerNamespace/resourceType/resourceName.",
             "minimumArguments": 2,
             "maximumArguments": 2
-=======
-            "name": "listCallbackUrl",
-            "expectedUsage": "listCallbackUrl(resourceName\/resourceIdentifier, apiVersion)",
-            "description": "Get callback URL for a trigger of a workflow version. The resourceId can be specified by using the resourceId function or by using the format providerNamespace/resourceType/resourceName. See https://docs.microsoft.com/en-us/rest/api/logic/WorkflowVersions/ListCallbackUrl#workflowtriggercallbackurl for more information.",
-            "minimumArguments": 2,
-            "maximumArguments": 2,
-            "returnValueMembers": [
-                {
-                    "name": "value"
-                },
-                {
-                    "name": "method"
-                },
-                {
-                    "name": "basePath"
-                },
-                {
-                    "name": "queries"
-                },
-                {
-                    "name": "relativePath"
-                },
-                {
-                    "name": "relativePathParameters"
-                }
-            ]
->>>>>>> 6c266822
         },
         {
             "name": "max",
