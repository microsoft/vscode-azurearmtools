--- conflicted
+++ resolved
@@ -702,21 +702,13 @@
         );
 
         createDependsOnCompletionsTest(
-<<<<<<< HEAD
-            "no dependsOn completions except at the start of the string (#1008)",
-=======
             "no dependsOn completions inside an expression (#1008/1033)",
->>>>>>> c182322c
             {
                 template: {
                     resources: [
                         {
                             dependsOn: [
-<<<<<<< HEAD
-                                "<!replaceStart!>name<!cursor!>2a"
-=======
                                 "[<!replaceStart!>name<!cursor!>2a"
->>>>>>> c182322c
                             ]
                         },
                         {
@@ -726,10 +718,7 @@
                     ]
                 },
                 expected: [
-<<<<<<< HEAD
-=======
                     ...allTestDataExpectedCompletions(0, Number.MAX_SAFE_INTEGER).map(c => ({ label: c.label }))
->>>>>>> c182322c
                 ]
             }
         );
