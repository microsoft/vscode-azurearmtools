--- conflicted
+++ resolved
@@ -1100,15 +1100,8 @@
             },
             'resourceId(!)',
             [
-<<<<<<< HEAD
-                "Loop ${vmName}vmcopy",
                 "'Microsoft.Compute/virtualMachines'",
                 "'Microsoft.Compute/virtualMachines/extensions'",
-                "Parent ([concat(${vmName}, copyIndex(1))])",
-=======
-                "'Microsoft.Compute/virtualMachines'",
-                "'Microsoft.Compute/virtualMachines/extensions'",
->>>>>>> dec0913e
             ]
         );
     });
