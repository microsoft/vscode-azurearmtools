--- conflicted
+++ resolved
@@ -15,12 +15,8 @@
 import { ISuiteCallbackContext } from 'mocha';
 import * as os from 'os';
 import * as path from 'path';
-<<<<<<< HEAD
-import { commands, Uri } from 'vscode';
+import { commands, Uri, workspace } from 'vscode';
 import { parseError } from 'vscode-azureextensionui';
-=======
-import { commands, Uri, workspace } from 'vscode';
->>>>>>> 6031c147
 
 const tleGrammarSourcePath: string = path.join(__dirname, '../../../grammars/arm-expression-string.tmLanguage.json');
 export interface IGrammar {
