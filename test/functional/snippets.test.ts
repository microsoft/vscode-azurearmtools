--- conflicted
+++ resolved
@@ -13,13 +13,8 @@
 import * as fse from 'fs-extra';
 import { ITestCallbackContext } from 'mocha';
 import * as path from 'path';
-<<<<<<< HEAD
-import { commands, Diagnostic, Selection, Uri, window, workspace } from "vscode";
+import { commands, Selection, Uri, window, workspace } from "vscode";
 import { DeploymentTemplate, getVSCodePositionFromPosition } from '../../extension.bundle';
-=======
-import { commands, Selection, Uri, window, workspace } from "vscode";
-import { DeploymentTemplate, ext, getVSCodePositionFromPosition } from '../../extension.bundle';
->>>>>>> 4e172bf5
 import { delay } from '../support/delay';
 import { diagnosticSources, getDiagnosticsForDocument } from '../support/diagnostics';
 import { getTempFilePath } from "../support/getTempFilePath";
