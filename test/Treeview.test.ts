// ----------------------------------------------------------------------------
// Copyright (c) Microsoft Corporation.  All rights reserved.
// ----------------------------------------------------------------------------

// tslint:disable:max-func-body-length

import * as assert from "assert";
import * as path from "path";
import * as vscode from "vscode";
import * as Json from "../src/JSON";

import { ext } from "../src/extensionVariables";
import { Span } from "../src/Language";
import { IElementInfo, JsonOutlineProvider, shortenTreeLabel } from "../src/Treeview";

suite("TreeView", async (): Promise<void> => {
    suite("shortenTreeLabel", async (): Promise<void> => {
        test("shortenTreeLabel", () => {
            function testShorten(label: string, expected: string) {
                let shortenedLabel = shortenTreeLabel(label);
                assert.equal(shortenedLabel, expected);
            }

            testShorten(undefined, undefined);
            testShorten(null, null);
            testShorten("", "");
            testShorten("a", "a");
            testShorten("[]", "[]");
            testShorten("[parameter('a')]", "[parameter('a')]");
            testShorten("[parameterss('a')]", "[parameterss('a')]");

            // params/vars
            testShorten("[parameters('a')]", "<a>");
            testShorten("[variables('a')]", "<a>");
            testShorten("[(variables('a')+variables('abc'))]", "(<a>+<abc>)");

            // concat
            testShorten("[concat(a)]", "a");
            testShorten("[concat(variables('a'),'b',variables('abc'))]", "<a>,'b',<abc>");

            // nested concat
            testShorten("[concat(concat(a))]", "a");
        });
    });

    suite("JsonOutlineProvider", async (): Promise<void> => {
        let provider: JsonOutlineProvider;

        setup(function (this: Mocha.IHookCallbackContext, done: MochaDone): void {
            this.timeout(15000);

            async function mySetup(): Promise<void> {
                let extension = vscode.extensions.getExtension(ext.extensionId);
                assert.equal(!!extension, true, "Extension not found");
                await extension.activate();
                provider = ext.jsonOutlineProvider;
                assert.equal(!!provider, true, "JSON outlin provider not found");
            }

            mySetup().then(done, () => { assert.fail("Setup failed"); });
        });

        async function testChildren(template: string, expected: ITestTreeItem[]): Promise<void> {
            let editor = await showNewTextDocument(template);
            let rawTree = provider.getChildren(null);
            let tree = rawTree.map(child => {
                let treeItem = provider.getTreeItem(child);
                return toTestTreeItem(treeItem);
            });

            assert.deepStrictEqual(tree, expected);
        }

        // Tests the tree against only the given properties
        async function testTree(template: string, expected: ITestTreeItem[], selectProperties?: string[]): Promise<void> {
            let editor = await showNewTextDocument(template);
            let rawTree = getTree(null);

            function select(node: ITestTreeItem): Partial<ITestTreeItem> {
                if (selectProperties) {
                    let newNode: Partial<ITestTreeItem> = {};
                    for (let prop of selectProperties) {
                        newNode[prop] = node[prop];
                    }
                    return newNode;
                } else {
                    return node;
                }
            }

            let tree = treeMap(rawTree, select);
            assert.deepStrictEqual(tree, expected);
        }

        interface INode<T> {
            children?: INode<T>[];
        }

        function treeMap<T extends INode<T>, U extends INode<U>>(tree: T[], visit: (node: T) => U): INode<U>[] {
            let newTree = tree.map<INode<T>>(node => {
                let newNode = visit(node);
                if (node.children) {
                    newNode.children = treeMap(node.children, visit);
                }

                return newNode;
            });

            return newTree;
        }

        async function testLabels(template: string, expected: Partial<ITestTreeItem>[]): Promise<void> {
            await testTree(template, expected, ["label"]);
        }

        function getTree(element?: string): ITestTreeItem[] {
            let children = provider.getChildren(element);
            let tree = children.map(child => {
                let treeItem = provider.getTreeItem(child);
                let testItem = toTestTreeItem(treeItem);

                if (treeItem.collapsibleState === vscode.TreeItemCollapsibleState.Collapsed) {
                    // Get subchildren
                    let testGrandChilderen = getTree(child);
                    testItem.children = testGrandChilderen;
                }

                return testItem;
            });

            return tree;
        }

        /////////////////////////

        test("getChildren: Top level: all default param types", async () => {

            await testChildren(templateAllParamDefaultTypes, [
                {
                    label: "$schema: http://schema.management.azure.com/schemas/2015-01-01/deploymentTemplate.json#",
                    collapsibleState: 0,
                    icon: "label.svg"
                }, {
                    label: "contentVersion: 1.0.0.0",
                    collapsibleState: 0,
                    icon: "label.svg"
                }, {
                    label: "a: 1",
                    collapsibleState: 0
                }, {
                    label: "parameters",
                    collapsibleState: 1,
                    icon: "parameters.svg"
                }, {
                    label: "variables",
                    collapsibleState: 1,
                    icon: "variables.svg"
                }, {
                    label: "resources",
                    collapsibleState: 1,
                    icon: "resources.svg"
                }
            ]);
        });

        /////////////////////////

        test("getLabel: displayName tag overrides name", async () => {

            await testLabels(
                `{
                    "$schema": "http://schema.management.azure.com/schemas/2015-01-01/deploymentTemplate.json#",
                    "contentVersion": "1.0.0.0",
                    "resources": [
                        {
                            "apiVersion": "2017-03-01",
                            "type": "Microsoft.Network/networkSecurityGroups",
                            "name": "SwarmNSG",
                            "location": "[resourceGroup().location]",
                            "tags": {
                                "any": "who there",
                                "displayName": "Swarm Display Name"
                            }
                        }
                    ]
                }`,
                [
                    {
                        label: "$schema: http://schema.management.azure.com/schemas/2015-01-01/deploymentTemplate.json#",
                    },
                    {
                        label: "contentVersion: 1.0.0.0",
                    },
                    {
                        label: "resources",
                        children: [
                            {
                                label: "Swarm Display Name",
                                children: [
                                    {
                                        label: "apiVersion: 2017-03-01",
                                    },
                                    {
                                        label: "type: Microsoft.Network/networkSecurityGroups",
                                    },
                                    {
                                        label: "name: SwarmNSG",
                                    },
                                    {
                                        label: "location: [resourceGroup().location]",
                                    },
                                    {
                                        label: "tags",
                                        children: [
                                            {
                                                label: "any: who there",
                                            },
                                            {
                                                label: "displayName: Swarm Display Name",
                                            }
                                        ]
                                    }
                                ]
                            }
                        ]
                    }
                ]
            );
        });

        /////////////////////////

<<<<<<< HEAD
            await testTree(
                templateAllParamDefaultTypes,
=======
        test("getChildren: Full tree: all default param types", async () => {
            await testTree(templateAllParamDefaultTypes,
>>>>>>> 2647eda6
                [
                    {
                        label: "$schema: http://schema.management.azure.com/schemas/2015-01-01/deploymentTemplate.json#",
                        collapsibleState: 0,
                        icon: "label.svg"
                    },
                    {
                        label: "contentVersion: 1.0.0.0",
                        collapsibleState: 0,
                        icon: "label.svg"
                    },
                    {
                        label: "a: 1",
                        collapsibleState: 0
                    },
                    {
                        label: "parameters",
                        collapsibleState: 1,
                        icon: "parameters.svg",
                        children: [
                            {
                                label: "int",
                                collapsibleState: 1,
                                icon: "parameters.svg",
                                children: [
                                    {
                                        label: "type: int",
                                        collapsibleState: 0
                                    },
                                    {
                                        label: "defaultValue: 1",
                                        collapsibleState: 0
                                    }
                                ]
                            },
                            {
                                label: "string",
                                collapsibleState: 1,
                                icon: "parameters.svg",
                                children: [
                                    {
                                        label: "type: string",
                                        collapsibleState: 0
                                    },
                                    {
                                        label: "defaultValue: hi",
                                        collapsibleState: 0
                                    }
                                ]
                            },
                            {
                                label: "array",
                                collapsibleState: 1,
                                icon: "parameters.svg",
                                children: [
                                    {
                                        label: "type: array",
                                        collapsibleState: 0
                                    },
                                    {
                                        label: "defaultValue",
                                        collapsibleState: 0
                                    }
                                ]
                            },
                            {
                                label: "object",
                                collapsibleState: 1,
                                icon: "parameters.svg",
                                children: [
                                    {
                                        label: "type: object",
                                        collapsibleState: 0
                                    },
                                    {
                                        label: "defaultValue",
                                        collapsibleState: 1,
                                        children: [
                                            {
                                                label: "hi: there",
                                                collapsibleState: 0
                                            },
                                            {
                                                label: "one: 1",
                                                collapsibleState: 0
                                            }
                                        ]
                                    }
                                ]
                            },
                            {
                                label: "bool",
                                collapsibleState: 1,
                                icon: "parameters.svg",
                                children: [
                                    {
                                        label: "type: bool",
                                        collapsibleState: 0
                                    },
                                    {
                                        label: "defaultValue: false",
                                        collapsibleState: 0
                                    }
                                ]
                            },
                            {
                                label: "null",
                                collapsibleState: 1,
                                icon: "parameters.svg",
                                children: [
                                    {
                                        label: "type: bool",
                                        collapsibleState: 0
                                    },
                                    {
                                        label: "defaultValue: null",
                                        collapsibleState: 0
                                    }
                                ]
                            },
                            {
                                label: "undefined",
                                collapsibleState: 1,
                                icon: "parameters.svg",
                                children: [
                                    {
                                        label: "type: string",
                                        collapsibleState: 0
                                    },
                                    {
                                        label: "defaultValue: undefined",
                                        collapsibleState: 0
                                    }
                                ]
                            },
                            {
                                label: "securestring",
                                collapsibleState: 1,
                                icon: "parameters.svg",
                                children: [
                                    {
                                        label: "type: securestring",
                                        collapsibleState: 0
                                    },
                                    {
                                        label: "defaultValue: string",
                                        collapsibleState: 0
                                    }
                                ]
                            },
                            {
                                label: "secureObject",
                                collapsibleState: 1,
                                icon: "parameters.svg",
                                children: [
                                    {
                                        label: "type: secureObject",
                                        collapsibleState: 0
                                    },
                                    {
                                        label: "defaultValue",
                                        collapsibleState: 1,
                                        children: [
                                            {
                                                label: "hi: there",
                                                collapsibleState: 0
                                            }
                                        ]
                                    }
                                ]
                            },
                            {
                                label: "windowsOSVersion",
                                collapsibleState: 1,
                                icon: "parameters.svg",
                                children: [
                                    {
                                        label: "type: string",
                                        collapsibleState: 0
                                    },
                                    {
                                        label: "defaultValue: 2016-Datacenter-with-Containers",
                                        collapsibleState: 0
                                    },
                                    {
                                        label: "allowedValues",
                                        collapsibleState: 0
                                    },
                                    {
                                        label: "metadata",
                                        collapsibleState: 1,
                                        children: [
                                            {
                                                label: "description: The Windows version for the VM. This will pick a fully patched image of this given Windows version. Allowed values: 2008-R2-SP1, 2012-Datacenter, 2012-R2-Datacenter.",
                                                collapsibleState: 0
                                            }
                                        ]
                                    }
                                ]
                            },
                            {
                                label: "hostVMprofile",
                                collapsibleState: 1,
                                icon: "parameters.svg",
                                children: [
                                    {
                                        label: "type: object",
                                        collapsibleState: 0
                                    },
                                    {
                                        label: "defaultValue",
                                        collapsibleState: 1,
                                        children: [
                                            {
                                                label: "hostvmSku",
                                                collapsibleState: 1,
                                                children: [
                                                    {
                                                        label: "type: string",
                                                        collapsibleState: 0
                                                    },
                                                    {
                                                        label: "defaultValue: Standard_A1",
                                                        collapsibleState: 0
                                                    },
                                                    {
                                                        label: "metadata",
                                                        collapsibleState: 1,
                                                        children: [
                                                            {
                                                                label: "description: Size of VMs in the VM Scale Set hosting docker swarm hosts.",
                                                                collapsibleState: 0
                                                            }
                                                        ]
                                                    }
                                                ]
                                            },
                                            {
                                                label: "windowsOSVersion",
                                                collapsibleState: 1,
                                                children: [
                                                    {
                                                        label: "type: string",
                                                        collapsibleState: 0
                                                    },
                                                    {
                                                        label: "defaultValue: 2016-Datacenter-with-Containers",
                                                        collapsibleState: 0
                                                    },
                                                    {
                                                        label: "allowedValues",
                                                        collapsibleState: 0
                                                    },
                                                    {
                                                        label: "metadata",
                                                        collapsibleState: 1,
                                                        children: [
                                                            {
                                                                label: "description: The Windows version for the host VMs, please note that if you choose SAC version then you need to choose SemiAnnual for offer",
                                                                collapsibleState: 0
                                                            }
                                                        ]
                                                    }
                                                ]
                                            },
                                            {
                                                label: "offer",
                                                collapsibleState: 1,
                                                children: [
                                                    {
                                                        label: "type: string",
                                                        collapsibleState: 0
                                                    },
                                                    {
                                                        label: "defaultValue: WindowsServer",
                                                        collapsibleState: 0
                                                    },
                                                    {
                                                        label: "allowedValues",
                                                        collapsibleState: 0
                                                    },
                                                    {
                                                        label: "metadata",
                                                        collapsibleState: 1,
                                                        children: [
                                                            {
                                                                label: "description: Choose WindowsServerSemiannual for SAC channel",
                                                                collapsibleState: 0
                                                            }
                                                        ]
                                                    }
                                                ]
                                            }
                                        ]
                                    }
                                ]
                            }
                        ]
                    },
                    {
                        label: "variables",
                        collapsibleState: 1,
                        icon: "variables.svg",
                        children: [
                            {
                                label: "swarmhostimageReference",
                                collapsibleState: 1,
                                icon: "variables.svg",
                                children: [
                                    {
                                        label: "publisher: MicrosoftWindowsServer",
                                        collapsibleState: 0
                                    },
                                    {
                                        label: "offer: [parameters('hostVMprofile').offer]",
                                        collapsibleState: 0
                                    },
                                    {
                                        label: "sku: [parameters('hostVMprofile').windowsOSVersion]",
                                        collapsibleState: 0
                                    },
                                    {
                                        label: "version: latest",
                                        collapsibleState: 0
                                    }
                                ]
                            },
                            {
                                label: "namingInfix: [toLower(substring(concat(parameters('vmssName'), uniqueString(resourceGroup().id)), 0, 9))]",
                                collapsibleState: 0,
                                icon: "variables.svg"
                            },
                            {
                                label: "addressPrefix: 10.0.0.0/16",
                                collapsibleState: 0,
                                icon: "variables.svg"
                            }
                        ]
                    },
                    {
                        label: "resources",
                        collapsibleState: 1,
                        icon: "resources.svg",
                        children: [
                            {
                                label: "<virtualNetworkName>",
                                collapsibleState: 1,
                                icon: "virtualnetworks.svg",
                                children: [
                                    {
                                        label: "type: Microsoft.Network/virtualNetworks",
                                        collapsibleState: 0
                                    },
                                    {
                                        label: "name: [variables('virtualNetworkName')]",
                                        collapsibleState: 0
                                    },
                                    {
                                        label: "location: [resourceGroup().location]",
                                        collapsibleState: 0
                                    },
                                    {
                                        label: "apiVersion: 2017-06-01",
                                        collapsibleState: 0
                                    },
                                    {
                                        label: "properties",
                                        collapsibleState: 1,
                                        children: [
                                            {
                                                label: "addressSpace",
                                                collapsibleState: 1,
                                                children: [
                                                    {
                                                        label: "addressPrefixes",
                                                        collapsibleState: 0
                                                    }
                                                ]
                                            },
                                            {
                                                label: "subnets",
                                                collapsibleState: 1,
                                                children: [
                                                    {
                                                        label: "<subnetName>",
                                                        collapsibleState: 1,
                                                        children: [
                                                            {
                                                                label: "name: [variables('subnetName')]",
                                                                collapsibleState: 0
                                                            },
                                                            {
                                                                label: "properties",
                                                                collapsibleState: 1,
                                                                children: [
                                                                    {
                                                                        label: "addressPrefix: [variables('subnetPrefix')]",
                                                                        collapsibleState: 0
                                                                    },
                                                                    {
                                                                        label: "networkSecurityGroup",
                                                                        collapsibleState: 1,
                                                                        children: [
                                                                            {
                                                                                label: "id: [resourceId('Microsoft.Network/networkSecurityGroups', 'SwarmNSG')]",
                                                                                collapsibleState: 0
                                                                            }
                                                                        ]
                                                                    }
                                                                ]
                                                            }
                                                        ]
                                                    },
                                                    {
                                                        label: "<appGwSubnetName>",
                                                        collapsibleState: 1,
                                                        children: [
                                                            {
                                                                label: "name: [variables('appGwSubnetName')]",
                                                                collapsibleState: 0
                                                            },
                                                            {
                                                                label: "properties",
                                                                collapsibleState: 1,
                                                                children: [
                                                                    {
                                                                        label: "addressPrefix: [variables('appGwSubnetPrefix')]",
                                                                        collapsibleState: 0
                                                                    }
                                                                ]
                                                            }
                                                        ]
                                                    }
                                                ]
                                            }
                                        ]
                                    }
                                ]
                            },
                            {
                                label: "Swarm Display Name",
                                collapsibleState: 1,
                                icon: "nsg.svg",
                                children: [
                                    {
                                        label: "apiVersion: 2017-03-01",
                                        collapsibleState: 0
                                    },
                                    {
                                        label: "type: Microsoft.Network/networkSecurityGroups",
                                        collapsibleState: 0
                                    },
                                    {
                                        label: "name: SwarmNSG",
                                        collapsibleState: 0
                                    },
                                    {
                                        label: "location: [resourceGroup().location]",
                                        collapsibleState: 0
                                    },
                                    {
                                        label: "tags",
                                        collapsibleState: 1,
                                        children: [
                                            {
                                                label: "any: who there",
                                                collapsibleState: 0
                                            },
                                            {
                                                label: "displayName: Swarm Display Name",
                                                collapsibleState: 0
                                            }
                                        ]
                                    },
                                    {
                                        label: "properties",
                                        collapsibleState: 1,
                                        children: [
                                            {
                                                label: "securityRules",
                                                collapsibleState: 1,
                                                children: [
                                                    {
                                                        label: "rdp-rule",
                                                        collapsibleState: 1,
                                                        children: [
                                                            {
                                                                label: "name: rdp-rule",
                                                                collapsibleState: 0
                                                            },
                                                            {
                                                                label: "properties",
                                                                collapsibleState: 1,
                                                                children: [
                                                                    {
                                                                        label: "description: Allow RDP",
                                                                        collapsibleState: 0
                                                                    },
                                                                    {
                                                                        label: "protocol: Tcp",
                                                                        collapsibleState: 0
                                                                    },
                                                                    {
                                                                        label: "sourcePortRange: *",
                                                                        collapsibleState: 0
                                                                    },
                                                                    {
                                                                        label: "destinationPortRange: 3389",
                                                                        collapsibleState: 0
                                                                    },
                                                                    {
                                                                        label: "sourceAddressPrefix: Internet",
                                                                        collapsibleState: 0
                                                                    },
                                                                    {
                                                                        label: "destinationAddressPrefix: *",
                                                                        collapsibleState: 0
                                                                    },
                                                                    {
                                                                        label: "access: Allow",
                                                                        collapsibleState: 0
                                                                    },
                                                                    {
                                                                        label: "priority: 100",
                                                                        collapsibleState: 0
                                                                    },
                                                                    {
                                                                        label: "direction: Inbound",
                                                                        collapsibleState: 0
                                                                    }
                                                                ]
                                                            }
                                                        ]
                                                    },
                                                    {
                                                        label: "Docker-API",
                                                        collapsibleState: 1,
                                                        children: [
                                                            {
                                                                label: "name: Docker-API",
                                                                collapsibleState: 0
                                                            },
                                                            {
                                                                label: "properties",
                                                                collapsibleState: 1,
                                                                children: [
                                                                    {
                                                                        label: "description: Allow WEB",
                                                                        collapsibleState: 0
                                                                    },
                                                                    {
                                                                        label: "protocol: Tcp",
                                                                        collapsibleState: 0
                                                                    },
                                                                    {
                                                                        label: "sourcePortRange: *",
                                                                        collapsibleState: 0
                                                                    },
                                                                    {
                                                                        label: "destinationPortRange: 2376",
                                                                        collapsibleState: 0
                                                                    },
                                                                    {
                                                                        label: "sourceAddressPrefix: Internet",
                                                                        collapsibleState: 0
                                                                    },
                                                                    {
                                                                        label: "destinationAddressPrefix: *",
                                                                        collapsibleState: 0
                                                                    },
                                                                    {
                                                                        label: "access: Allow",
                                                                        collapsibleState: 0
                                                                    },
                                                                    {
                                                                        label: "priority: 101",
                                                                        collapsibleState: 0
                                                                    },
                                                                    {
                                                                        label: "direction: Inbound",
                                                                        collapsibleState: 0
                                                                    }
                                                                ]
                                                            }
                                                        ]
                                                    }
                                                ]
                                            }
                                        ]
                                    }
                                ]
                            }
                        ]
                    }
                ]
            );
        });

<<<<<<< HEAD
        test("getChildren: Errors: Bad key type", async () => {
            await testTree(
                `{
                    "$schema": "https://schema.management.azure.com/schemas/2015-01-01/deploymentTemplate.json#",
                    true: false
                }`,
                [
                    {
                        label: "$schema: https://schema.management.azure.com/schemas/2015-01-01/deploymentTemplate.json#",
                        collapsibleState: 0,
                        icon: "label.svg"
                    }
                ]
            );
        });

        test("getChildren: Errors: Missing end quote", async () => {
            await testTree(
                `{
                    {
                        "$schema": "https://schema.management.azure.com/schemas/2015-01-01/deploymentTemplate.json#",
                        "true: false
                    }
                }`,
=======
        /////////////////////////

        test("getChildren: Full tree: VN Gateway", async () => {
            const templateVNGateway: string = `
                {
                    "$schema": "http://schema.management.azure.com/schemas/2015-01-01/deploymentTemplate.json#",
                    "contentVersion": "1.0.0.0",
                    "resources": [
                        {
                            "apiVersion": "2017-06-01",
                            "name": "[parameters('name')]",
                            "type": "Microsoft.Network/virtualNetworkGateways",
                            "location": "[parameters('location')]",
                            "dependsOn": [
                                "Microsoft.Network/virtualNetworks/stephwevn1/subnets/GatewaySubnet",
                                "[concat('Microsoft.Network/publicIPAddresses/', parameters('newPublicIpAddressName'))]"
                            ],
                            "properties": {
                                "gatewayType": "[parameters('gatewayType')]",
                                "ipConfigurations": [
                                    {
                                        "name": "default",
                                        "properties": {
                                            "privateIPAllocationMethod": "Dynamic",
                                            "subnet": {
                                                "id": "[resourceId('deleteme', 'Microsoft.Network/virtualNetworks/subnets', parameters('existingVirtualNetworkName'), parameters('newSubnetName'))]"
                                            },
                                            "publicIpAddress": {
                                                "id": "[resourceId('deleteme', 'Microsoft.Network/publicIPAddresses', parameters('newPublicIpAddressName'))]"
                                            }
                                        }
                                    }
                                ],
                                "vpnType": "[parameters('vpnType')]",
                                "sku": {
                                    "name": "[parameters('sku')]",
                                    "tier": "[parameters('sku')]"
                                }
                            }
                        },
                        {
                            "apiVersion": "2017-08-01",
                            "type": "Microsoft.Network/virtualNetworks/subnets",
                            "name": "[concat(parameters('existingVirtualNetworkName'), '/', parameters('newSubnetName'))]",
                            "location": "[parameters('location')]",
                            "properties": {
                                "addressPrefix": "[parameters('subnetAddressPrefix')]"
                            }
                        },
                        {
                            "apiVersion": "2017-08-01",
                            "type": "Microsoft.Network/publicIPAddresses",
                            "name": "[parameters('newPublicIpAddressName')]",
                            "location": "[parameters('location')]",
                            "properties": {
                                "publicIPAllocationMethod": "Dynamic"
                            }
                        }
                    ]
                }
                `;

            await testTree(templateVNGateway,
>>>>>>> 2647eda6
                [
                    {
                        label: "$schema: http://schema.management.azure.com/schemas/2015-01-01/deploymentTemplate.json#",
                        collapsibleState: 0,
                        icon: "label.svg"
                    },
                    {
                        label: "contentVersion: 1.0.0.0",
                        collapsibleState: 0,
                        icon: "label.svg"
                    },
                    {
                        label: "resources",
                        collapsibleState: 1,
                        icon: "resources.svg",
                        children: [
                            {
                                label: "<name>",
                                collapsibleState: 1,
                                icon: "resources.svg",
                                children: [
                                    {
                                        label: "apiVersion: 2017-06-01",
                                        collapsibleState: 0
                                    },
                                    {
                                        label: "name: [parameters('name')]",
                                        collapsibleState: 0
                                    },
                                    {
                                        label: "type: Microsoft.Network/virtualNetworkGateways",
                                        collapsibleState: 0
                                    },
                                    {
                                        label: "location: [parameters('location')]",
                                        collapsibleState: 0
                                    },
                                    {
                                        label: "dependsOn",
                                        collapsibleState: 0
                                    },
                                    {
                                        label: "properties",
                                        collapsibleState: 1,
                                        children: [
                                            {
                                                label: "gatewayType: [parameters('gatewayType')]",
                                                collapsibleState: 0
                                            },
                                            {
                                                label: "ipConfigurations",
                                                collapsibleState: 1,
                                                children: [
                                                    {
                                                        label: "default",
                                                        collapsibleState: 1,
                                                        children: [
                                                            {
                                                                label: "name: default",
                                                                collapsibleState: 0
                                                            },
                                                            {
                                                                label: "properties",
                                                                collapsibleState: 1,
                                                                children: [
                                                                    {
                                                                        label: "privateIPAllocationMethod: Dynamic",
                                                                        collapsibleState: 0
                                                                    },
                                                                    {
                                                                        label: "subnet",
                                                                        collapsibleState: 1,
                                                                        children: [
                                                                            {
                                                                                label: "id: [resourceId('deleteme', 'Microsoft.Network/virtualNetworks/subnets', parameters('existingVirtualNetworkName'), parameters('newSubnetName'))]",
                                                                                collapsibleState: 0
                                                                            }
                                                                        ]
                                                                    },
                                                                    {
                                                                        label: "publicIpAddress",
                                                                        collapsibleState: 1,
                                                                        children: [
                                                                            {
                                                                                label: "id: [resourceId('deleteme', 'Microsoft.Network/publicIPAddresses', parameters('newPublicIpAddressName'))]",
                                                                                collapsibleState: 0
                                                                            }
                                                                        ]
                                                                    }
                                                                ]
                                                            }
                                                        ]
                                                    }
                                                ]
                                            },
                                            {
                                                label: "vpnType: [parameters('vpnType')]",
                                                collapsibleState: 0
                                            },
                                            {
                                                label: "sku",
                                                collapsibleState: 1,
                                                children: [
                                                    {
                                                        label: "name: [parameters('sku')]",
                                                        collapsibleState: 0
                                                    },
                                                    {
                                                        label: "tier: [parameters('sku')]",
                                                        collapsibleState: 0
                                                    }
                                                ]
                                            }
                                        ]
                                    }
                                ]
                            },
                            {
                                label: "<existingVirtualNetworkName>, '/', <newSubnetName>",
                                collapsibleState: 1,
                                icon: "resources.svg",
                                children: [
                                    {
                                        label: "apiVersion: 2017-08-01",
                                        collapsibleState: 0
                                    },
                                    {
                                        label: "type: Microsoft.Network/virtualNetworks/subnets",
                                        collapsibleState: 0
                                    },
                                    {
                                        label: "name: [concat(parameters('existingVirtualNetworkName'), '/', parameters('newSubnetName'))]",
                                        collapsibleState: 0
                                    },
                                    {
                                        label: "location: [parameters('location')]",
                                        collapsibleState: 0
                                    },
                                    {
                                        label: "properties",
                                        collapsibleState: 1,
                                        children: [
                                            {
                                                label: "addressPrefix: [parameters('subnetAddressPrefix')]",
                                                collapsibleState: 0
                                            }
                                        ]
                                    }
                                ]
                            },
                            {
                                label: "<newPublicIpAddressName>",
                                collapsibleState: 1,
                                icon: "publicip.svg",
                                children: [
                                    {
                                        label: "apiVersion: 2017-08-01",
                                        collapsibleState: 0
                                    },
                                    {
                                        label: "type: Microsoft.Network/publicIPAddresses",
                                        collapsibleState: 0
                                    },
                                    {
                                        label: "name: [parameters('newPublicIpAddressName')]",
                                        collapsibleState: 0
                                    },
                                    {
                                        label: "location: [parameters('location')]",
                                        collapsibleState: 0
                                    },
                                    {
                                        label: "properties",
                                        collapsibleState: 1,
                                        children: [
                                            {
                                                label: "publicIPAllocationMethod: Dynamic",
                                                collapsibleState: 0
                                            }
                                        ]
                                    }
                                ]
                            }
                        ]
                    }
                ]
            );
        });

        /////////////////////////

        test("getChildren: Full tree: New VM", async () => {
            const templateNewVM: string = `
                {
                    "$schema": "http://schema.management.azure.com/schemas/2015-01-01/deploymentTemplate.json#",
                    "contentVersion": "1.0.0.0",
                    "parameters": {
                        "location": {
                            "type": "string"
                        },
                        "virtualMachineName": {
                            "type": "string"
                        },
                        "virtualMachineSize": {
                            "type": "string"
                        },
                        "adminUsername": {
                            "type": "string"
                        },
                        "virtualNetworkName": {
                            "type": "string"
                        },
                        "networkInterfaceName": {
                            "type": "string"
                        },
                        "backupVaultName": {
                            "type": "string"
                        },
                        "backupFabricName": {
                            "type": "string"
                        },
                        "backupVaultRGName": {
                            "type": "string"
                        },
                        "backupVaultRGIsNew": {
                            "type": "bool"
                        },
                        "backupPolicyName": {
                            "type": "string"
                        },
                        "backupPolicySchedule": {
                            "type": "object"
                        },
                        "backupPolicyRetention": {
                            "type": "object"
                        },
                        "backupPolicyTimeZone": {
                            "type": "string"
                        },
                        "backupContainerName": {
                            "type": "string"
                        },
                        "backupItemName": {
                            "type": "string"
                        },
                        "networkSecurityGroupName": {
                            "type": "string"
                        },
                        "adminPassword": {
                            "type": "securestring"
                        },
                        "availabilitySetName": {
                            "type": "string"
                        },
                        "availabilitySetPlatformFaultDomainCount": {
                            "type": "string"
                        },
                        "availabilitySetPlatformUpdateDomainCount": {
                            "type": "string"
                        },
                        "diagnosticsStorageAccountName": {
                            "type": "string"
                        },
                        "diagnosticsStorageAccountId": {
                            "type": "string"
                        },
                        "diagnosticsStorageAccountType": {
                            "type": "string"
                        },
                        "addressPrefix": {
                            "type": "string"
                        },
                        "subnetName": {
                            "type": "string"
                        },
                        "subnetPrefix": {
                            "type": "string"
                        },
                        "publicIpAddressName": {
                            "type": "string"
                        },
                        "publicIpAddressType": {
                            "type": "string"
                        },
                        "publicIpAddressSku": {
                            "type": "string"
                        },
                        "autoShutdownStatus": {
                            "type": "string"
                        },
                        "autoShutdownTime": {
                            "type": "string"
                        },
                        "autoShutdownTimeZone": {
                            "type": "string"
                        },
                        "autoShutdownNotificationStatus": {
                            "type": "string"
                        }
                    },
                    "variables": {
                        "vnetId": "[resourceId('newresourcegroup','Microsoft.Network/virtualNetworks', parameters('virtualNetworkName'))]",
                        "subnetRef": "[concat(variables('vnetId'), '/subnets/', parameters('subnetName'))]",
                        "metricsresourceid": "[concat('/subscriptions/', subscription().subscriptionId, '/resourceGroups/', resourceGroup().name, '/providers/', 'Microsoft.Compute/virtualMachines/', parameters('virtualMachineName'))]",
                        "metricsclosing": "[concat('<Metrics resourceId=\"', variables('metricsresourceid'), '\"><MetricAggregation scheduledTransferPeriod=\"PT1H\"/><MetricAggregation scheduledTransferPeriod=\"PT1M\"/></Metrics></DiagnosticMonitorConfiguration></WadCfg>')]",
                        "metricscounters": "<PerformanceCounters scheduledTransferPeriod=\"PT1M\"><PerformanceCounterConfiguration counterSpecifier=\"\\Memory\\AvailableMemory\" sampleRate=\"PT15S\" unit=\"Bytes\"><annotation displayName=\"Memory available\" locale=\"en-us\"/></PerformanceCounterConfiguration><PerformanceCounterConfiguration counterSpecifier=\"\\Memory\\PercentAvailableMemory\" sampleRate=\"PT15S\" unit=\"Percent\"><annotation displayName=\"Mem. percent available\" locale=\"en-us\"/></PerformanceCounterConfiguration><PerformanceCounterConfiguration counterSpecifier=\"\\Memory\\UsedMemory\" sampleRate=\"PT15S\" unit=\"Bytes\"><annotation displayName=\"Memory used\" locale=\"en-us\"/></PerformanceCounterConfiguration><PerformanceCounterConfiguration counterSpecifier=\"\\Memory\\PercentUsedMemory\" sampleRate=\"PT15S\" unit=\"Percent\"><annotation displayName=\"Memory percentage\" locale=\"en-us\"/></PerformanceCounterConfiguration><PerformanceCounterConfiguration counterSpecifier=\"\\Memory\\PercentUsedByCache\" sampleRate=\"PT15S\" unit=\"Percent\"><annotation displayName=\"Mem. used by cache\" locale=\"en-us\"/></PerformanceCounterConfiguration><PerformanceCounterConfiguration counterSpecifier=\"\\Memory\\PagesPerSec\" sampleRate=\"PT15S\" unit=\"CountPerSecond\"><annotation displayName=\"Pages\" locale=\"en-us\"/></PerformanceCounterConfiguration><PerformanceCounterConfiguration counterSpecifier=\"\\Memory\\PagesReadPerSec\" sampleRate=\"PT15S\" unit=\"CountPerSecond\"><annotation displayName=\"Page reads\" locale=\"en-us\"/></PerformanceCounterConfiguration><PerformanceCounterConfiguration counterSpecifier=\"\\Memory\\PagesWrittenPerSec\" sampleRate=\"PT15S\" unit=\"CountPerSecond\"><annotation displayName=\"Page writes\" locale=\"en-us\"/></PerformanceCounterConfiguration><PerformanceCounterConfiguration counterSpecifier=\"\\Memory\\AvailableSwap\" sampleRate=\"PT15S\" unit=\"Bytes\"><annotation displayName=\"Swap available\" locale=\"en-us\"/></PerformanceCounterConfiguration><PerformanceCounterConfiguration counterSpecifier=\"\\Memory\\PercentAvailableSwap\" sampleRate=\"PT15S\" unit=\"Percent\"><annotation displayName=\"Swap percent available\" locale=\"en-us\"/></PerformanceCounterConfiguration><PerformanceCounterConfiguration counterSpecifier=\"\\Memory\\UsedSwap\" sampleRate=\"PT15S\" unit=\"Bytes\"><annotation displayName=\"Swap used\" locale=\"en-us\"/></PerformanceCounterConfiguration><PerformanceCounterConfiguration counterSpecifier=\"\\Memory\\PercentUsedSwap\" sampleRate=\"PT15S\" unit=\"Percent\"><annotation displayName=\"Swap percent used\" locale=\"en-us\"/></PerformanceCounterConfiguration><PerformanceCounterConfiguration counterSpecifier=\"\\Processor\\PercentIdleTime\" sampleRate=\"PT15S\" unit=\"Percent\"><annotation displayName=\"CPU idle time\" locale=\"en-us\"/></PerformanceCounterConfiguration><PerformanceCounterConfiguration counterSpecifier=\"\\Processor\\PercentUserTime\" sampleRate=\"PT15S\" unit=\"Percent\"><annotation displayName=\"CPU user time\" locale=\"en-us\"/></PerformanceCounterConfiguration><PerformanceCounterConfiguration counterSpecifier=\"\\Processor\\PercentNiceTime\" sampleRate=\"PT15S\" unit=\"Percent\"><annotation displayName=\"CPU nice time\" locale=\"en-us\"/></PerformanceCounterConfiguration><PerformanceCounterConfiguration counterSpecifier=\"\\Processor\\PercentPrivilegedTime\" sampleRate=\"PT15S\" unit=\"Percent\"><annotation displayName=\"CPU privileged time\" locale=\"en-us\"/></PerformanceCounterConfiguration><PerformanceCounterConfiguration counterSpecifier=\"\\Processor\\PercentInterruptTime\" sampleRate=\"PT15S\" unit=\"Percent\"><annotation displayName=\"CPU interrupt time\" locale=\"en-us\"/></PerformanceCounterConfiguration><PerformanceCounterConfiguration counterSpecifier=\"\\Processor\\PercentDPCTime\" sampleRate=\"PT15S\" unit=\"Percent\"><annotation displayName=\"CPU DPC time\" locale=\"en-us\"/></PerformanceCounterConfiguration><PerformanceCounterConfiguration counterSpecifier=\"\\Processor\\PercentProcessorTime\" sampleRate=\"PT15S\" unit=\"Percent\"><annotation displayName=\"CPU percentage guest OS\" locale=\"en-us\"/></PerformanceCounterConfiguration><PerformanceCounterConfiguration counterSpecifier=\"\\Processor\\PercentIOWaitTime\" sampleRate=\"PT15S\" unit=\"Percent\"><annotation displayName=\"CPU IO wait time\" locale=\"en-us\"/></PerformanceCounterConfiguration><PerformanceCounterConfiguration counterSpecifier=\"\\PhysicalDisk\\BytesPerSecond\" sampleRate=\"PT15S\" unit=\"BytesPerSecond\"><annotation displayName=\"Disk total bytes\" locale=\"en-us\"/></PerformanceCounterConfiguration><PerformanceCounterConfiguration counterSpecifier=\"\\PhysicalDisk\\ReadBytesPerSecond\" sampleRate=\"PT15S\" unit=\"BytesPerSecond\"><annotation displayName=\"Disk read guest OS\" locale=\"en-us\"/></PerformanceCounterConfiguration><PerformanceCounterConfiguration counterSpecifier=\"\\PhysicalDisk\\WriteBytesPerSecond\" sampleRate=\"PT15S\" unit=\"BytesPerSecond\"><annotation displayName=\"Disk write guest OS\" locale=\"en-us\"/></PerformanceCounterConfiguration><PerformanceCounterConfiguration counterSpecifier=\"\\PhysicalDisk\\TransfersPerSecond\" sampleRate=\"PT15S\" unit=\"CountPerSecond\"><annotation displayName=\"Disk transfers\" locale=\"en-us\"/></PerformanceCounterConfiguration><PerformanceCounterConfiguration counterSpecifier=\"\\PhysicalDisk\\ReadsPerSecond\" sampleRate=\"PT15S\" unit=\"CountPerSecond\"><annotation displayName=\"Disk reads\" locale=\"en-us\"/></PerformanceCounterConfiguration><PerformanceCounterConfiguration counterSpecifier=\"\\PhysicalDisk\\WritesPerSecond\" sampleRate=\"PT15S\" unit=\"CountPerSecond\"><annotation displayName=\"Disk writes\" locale=\"en-us\"/></PerformanceCounterConfiguration><PerformanceCounterConfiguration counterSpecifier=\"\\PhysicalDisk\\AverageReadTime\" sampleRate=\"PT15S\" unit=\"Seconds\"><annotation displayName=\"Disk read time\" locale=\"en-us\"/></PerformanceCounterConfiguration><PerformanceCounterConfiguration counterSpecifier=\"\\PhysicalDisk\\AverageWriteTime\" sampleRate=\"PT15S\" unit=\"Seconds\"><annotation displayName=\"Disk write time\" locale=\"en-us\"/></PerformanceCounterConfiguration><PerformanceCounterConfiguration counterSpecifier=\"\\PhysicalDisk\\AverageTransferTime\" sampleRate=\"PT15S\" unit=\"Seconds\"><annotation displayName=\"Disk transfer time\" locale=\"en-us\"/></PerformanceCounterConfiguration><PerformanceCounterConfiguration counterSpecifier=\"\\PhysicalDisk\\AverageDiskQueueLength\" sampleRate=\"PT15S\" unit=\"Count\"><annotation displayName=\"Disk queue length\" locale=\"en-us\"/></PerformanceCounterConfiguration><PerformanceCounterConfiguration counterSpecifier=\"\\NetworkInterface\\BytesTransmitted\" sampleRate=\"PT15S\" unit=\"Bytes\"><annotation displayName=\"Network out guest OS\" locale=\"en-us\"/></PerformanceCounterConfiguration><PerformanceCounterConfiguration counterSpecifier=\"\\NetworkInterface\\BytesReceived\" sampleRate=\"PT15S\" unit=\"Bytes\"><annotation displayName=\"Network in guest OS\" locale=\"en-us\"/></PerformanceCounterConfiguration><PerformanceCounterConfiguration counterSpecifier=\"\\NetworkInterface\\PacketsTransmitted\" sampleRate=\"PT15S\" unit=\"Count\"><annotation displayName=\"Packets sent\" locale=\"en-us\"/></PerformanceCounterConfiguration><PerformanceCounterConfiguration counterSpecifier=\"\\NetworkInterface\\PacketsReceived\" sampleRate=\"PT15S\" unit=\"Count\"><annotation displayName=\"Packets received\" locale=\"en-us\"/></PerformanceCounterConfiguration><PerformanceCounterConfiguration counterSpecifier=\"\\NetworkInterface\\BytesTotal\" sampleRate=\"PT15S\" unit=\"Bytes\"><annotation displayName=\"Network total bytes\" locale=\"en-us\"/></PerformanceCounterConfiguration><PerformanceCounterConfiguration counterSpecifier=\"\\NetworkInterface\\TotalRxErrors\" sampleRate=\"PT15S\" unit=\"Count\"><annotation displayName=\"Packets received errors\" locale=\"en-us\"/></PerformanceCounterConfiguration><PerformanceCounterConfiguration counterSpecifier=\"\\NetworkInterface\\TotalTxErrors\" sampleRate=\"PT15S\" unit=\"Count\"><annotation displayName=\"Packets sent errors\" locale=\"en-us\"/></PerformanceCounterConfiguration><PerformanceCounterConfiguration counterSpecifier=\"\\NetworkInterface\\TotalCollisions\" sampleRate=\"PT15S\" unit=\"Count\"><annotation displayName=\"Network collisions\" locale=\"en-us\"/></PerformanceCounterConfiguration></PerformanceCounters>",
                        "metricsstart": "<WadCfg><DiagnosticMonitorConfiguration overallQuotaInMB=\"4096\"><DiagnosticInfrastructureLogs scheduledTransferPeriod=\"PT1M\" scheduledTransferLogLevelFilter=\"Warning\"/>",
                        "wadcfgx": "[concat(variables('metricsstart'), variables('metricscounters'), variables('metricsclosing'))]",
                        "diagnosticsExtensionName": "Microsoft.Insights.VMDiagnosticsSettings"
                    },
                    "resources": [
                        {
                            "name": "[parameters('virtualMachineName')]",
                            "type": "Microsoft.Compute/virtualMachines",
                            "apiVersion": "2016-04-30-preview",
                            "location": "[parameters('location')]",
                            "dependsOn": [
                                "[concat('Microsoft.Network/networkInterfaces/', parameters('networkInterfaceName'))]",
                                "[concat('Microsoft.Compute/availabilitySets/', parameters('availabilitySetName'))]",
                                "[concat('Microsoft.Storage/storageAccounts/', parameters('diagnosticsStorageAccountName'))]"
                            ],
                            "properties": {
                                "osProfile": {
                                    "computerName": "[parameters('virtualMachineName')]",
                                    "adminUsername": "[parameters('adminUsername')]",
                                    "adminPassword": "[parameters('adminPassword')]"
                                },
                                "hardwareProfile": {
                                    "vmSize": "[parameters('virtualMachineSize')]"
                                },
                                "storageProfile": {
                                    "imageReference": {
                                        "publisher": "RedHat",
                                        "offer": "RHEL",
                                        "sku": "7-RAW",
                                        "version": "latest"
                                    },
                                    "osDisk": {
                                        "createOption": "fromImage",
                                        "managedDisk": {
                                            "storageAccountType": "Premium_LRS"
                                        }
                                    },
                                    "dataDisks": []
                                },
                                "networkProfile": {
                                    "networkInterfaces": [
                                        {
                                            "id": "[resourceId('Microsoft.Network/networkInterfaces', parameters('networkInterfaceName'))]"
                                        }
                                    ]
                                },
                                "diagnosticsProfile": {
                                    "bootDiagnostics": {
                                        "enabled": true,
                                        "storageUri": "[reference(resourceId('newresourcegroup', 'Microsoft.Storage/storageAccounts', parameters('diagnosticsStorageAccountName')), '2015-06-15').primaryEndpoints['blob']]"
                                    }
                                },
                                "availabilitySet": {
                                    "id": "[resourceId('Microsoft.Compute/availabilitySets', parameters('availabilitySetName'))]"
                                }
                            }
                        },
                        {
                            "name": "[concat(parameters('virtualMachineName'),'/', variables('diagnosticsExtensionName'))]",
                            "type": "Microsoft.Compute/virtualMachines/extensions",
                            "apiVersion": "2017-03-30",
                            "location": "[parameters('location')]",
                            "dependsOn": [
                                "[concat('Microsoft.Compute/virtualMachines/', parameters('virtualMachineName'))]"
                            ],
                            "properties": {
                                "publisher": "Microsoft.OSTCExtensions",
                                "type": "LinuxDiagnostic",
                                "typeHandlerVersion": "2.3",
                                "autoUpgradeMinorVersion": true,
                                "settings": {
                                    "StorageAccount": "[parameters('diagnosticsStorageAccountName')]",
                                    "xmlCfg": "[base64(variables('wadcfgx'))]"
                                },
                                "protectedSettings": {
                                    "storageAccountName": "[parameters('diagnosticsStorageAccountName')]",
                                    "storageAccountKey": "[listKeys(parameters('diagnosticsStorageAccountId'),'2015-06-15').key1]",
                                    "storageAccountEndPoint": "https://core.windows.net/"
                                }
                            }
                        },
                        {
                            "name": "Acronis.acronis-backup-lin-20180305162104",
                            "apiVersion": "2015-01-01",
                            "type": "Microsoft.Resources/deployments",
                            "properties": {
                                "mode": "incremental",
                                "templateLink": {
                                    "uri": "https://gallery.azure.com/artifact/20161101/Acronis.acronis-backup-lin-arm.0.0.36/Artifacts/MainTemplate.json"
                                },
                                "parameters": {
                                    "vmName": {
                                        "value": "samplevm"
                                    },
                                    "location": {
                                        "value": "westus"
                                    },
                                    "absURL": {
                                        "value": "https://cloud.acronis.com"
                                    },
                                    "userLogin": {
                                        "value": "MyLogin"
                                    },
                                    "userPassword": {
                                        "value": "MyPassword!"
                                    }
                                }
                            },
                            "dependsOn": [
                                "[concat('Microsoft.Compute/virtualMachines/',parameters('virtualMachineName'),'/extensions/', variables('diagnosticsExtensionName'))]"
                            ]
                        },
                        {
                            "name": "[parameters('availabilitySetName')]",
                            "type": "Microsoft.Compute/availabilitySets",
                            "apiVersion": "2016-04-30-preview",
                            "location": "[parameters('location')]",
                            "properties": {
                                "platformFaultDomainCount": "[parameters('availabilitySetPlatformFaultDomainCount')]",
                                "platformUpdateDomainCount": "[parameters('availabilitySetPlatformUpdateDomainCount')]",
                                "managed": true
                            }
                        },
                        {
                            "name": "[concat('shutdown-computevm-', parameters('virtualMachineName'))]",
                            "type": "Microsoft.DevTestLab/schedules",
                            "apiVersion": "2017-04-26-preview",
                            "location": "[parameters('location')]",
                            "properties": {
                                "status": "[parameters('autoShutdownStatus')]",
                                "taskType": "ComputeVmShutdownTask",
                                "dailyRecurrence": {
                                    "time": "[parameters('autoShutdownTime')]"
                                },
                                "timeZoneId": "[parameters('autoShutdownTimeZone')]",
                                "targetResourceId": "[resourceId('Microsoft.Compute/virtualMachines', parameters('virtualMachineName'))]",
                                "notificationSettings": {
                                    "status": "[parameters('autoShutdownNotificationStatus')]",
                                    "timeInMinutes": "30"
                                }
                            },
                            "dependsOn": [
                                "[concat('Microsoft.Compute/virtualMachines/', parameters('virtualMachineName'))]"
                            ]
                        },
                        {
                            "name": "[parameters('diagnosticsStorageAccountName')]",
                            "type": "Microsoft.Storage/storageAccounts",
                            "apiVersion": "2015-06-15",
                            "location": "[parameters('location')]",
                            "properties": {
                                "accountType": "[parameters('diagnosticsStorageAccountType')]"
                            }
                        },
                        {
                            "apiVersion": "2017-05-10",
                            "name": "[concat('BackupVaultPolicy', '-', parameters('backupVaultName'), '-', parameters('backupPolicyName'))]",
                            "type": "Microsoft.Resources/deployments",
                            "resourceGroup": "[parameters('backupVaultRGName')]",
                            "properties": {
                                "mode": "Incremental",
                                "template": {
                                    "$schema": "https://schema.management.azure.com/schemas/2015-01-01/deploymentTemplate.json#",
                                    "contentVersion": "1.0.0.0",
                                    "resources": [
                                        {
                                            "name": "[parameters('backupVaultName')]",
                                            "type": "Microsoft.RecoveryServices/vaults",
                                            "apiVersion": "2016-06-01",
                                            "location": "[parameters('location')]",
                                            "sku": {
                                                "name": "RS0",
                                                "tier": "Standard"
                                            },
                                            "properties": {},
                                            "dependsOn": []
                                        },
                                        {
                                            "name": "[concat(parameters('backupVaultName'), '/', parameters('backupPolicyName'))]",
                                            "apiVersion": "2017-07-01",
                                            "type": "Microsoft.RecoveryServices/vaults/backupPolicies",
                                            "properties": {
                                                "backupManagementType": "AzureIaasVM",
                                                "schedulePolicy": "[parameters('backupPolicySchedule')]",
                                                "retentionPolicy": "[parameters('backupPolicyRetention')]",
                                                "timeZone": "[parameters('backupPolicyTimeZone')]"
                                            },
                                            "dependsOn": [
                                                "[resourceId(parameters('backupVaultRGName'), 'Microsoft.RecoveryServices/vaults', parameters('backupVaultName'))]"
                                            ]
                                        }
                                    ]
                                }
                            }
                        },
                        {
                            "apiVersion": "2017-05-10",
                            "name": "[concat(parameters('virtualMachineName'), '-' , 'BackupIntent')]",
                            "type": "Microsoft.Resources/deployments",
                            "resourceGroup": "[parameters('backupVaultRGName')]",
                            "properties": {
                                "mode": "Incremental",
                                "template": {
                                    "$schema": "https://schema.management.azure.com/schemas/2015-01-01/deploymentTemplate.json#",
                                    "contentVersion": "1.0.0.0",
                                    "resources": [
                                        {
                                            "name": "[concat(parameters('backupVaultName'), '/', parameters('backupFabricName'), '/', parameters('backupItemName'))]",
                                            "apiVersion": "2017-07-01",
                                            "type": "Microsoft.RecoveryServices/vaults/backupFabrics/backupProtectionIntent",
                                            "properties": {
                                                "friendlyName": "[concat(parameters('virtualMachineName'), 'BackupIntent')]",
                                                "protectionIntentItemType": "AzureResourceItem",
                                                "policyId": "[resourceId(parameters('backupVaultRGName'), 'Microsoft.RecoveryServices/vaults/backupPolicies', parameters('backupVaultName'), parameters('backupPolicyName'))]",
                                                "sourceResourceId": "[resourceId('newresourcegroup', 'Microsoft.Compute/virtualMachines', parameters('virtualMachineName'))]"
                                            }
                                        }
                                    ]
                                }
                            },
                            "dependsOn": [
                                "[resourceId('newresourcegroup', 'Microsoft.Compute/virtualMachines', parameters('virtualMachineName'))]",
                                "[concat('Microsoft.Resources/deployments', '/', 'BackupVaultPolicy', '-', parameters('backupVaultName'), '-', parameters('backupPolicyName'))]"
                            ]
                        },
                        {
                            "name": "[parameters('virtualNetworkName')]",
                            "type": "Microsoft.Network/virtualNetworks",
                            "apiVersion": "2017-08-01",
                            "location": "[parameters('location')]",
                            "properties": {
                                "addressSpace": {
                                    "addressPrefixes": [
                                        "[parameters('addressPrefix')]"
                                    ]
                                },
                                "subnets": [
                                    {
                                        "name": "[parameters('subnetName')]",
                                        "properties": {
                                            "addressPrefix": "[parameters('subnetPrefix')]"
                                        }
                                    }
                                ]
                            }
                        },
                        {
                            "name": "[parameters('networkInterfaceName')]",
                            "type": "Microsoft.Network/networkInterfaces",
                            "apiVersion": "2016-09-01",
                            "location": "[parameters('location')]",
                            "dependsOn": [
                                "[concat('Microsoft.Network/virtualNetworks/', parameters('virtualNetworkName'))]",
                                "[concat('Microsoft.Network/publicIpAddresses/', parameters('publicIpAddressName'))]",
                                "[concat('Microsoft.Network/networkSecurityGroups/', parameters('networkSecurityGroupName'))]"
                            ],
                            "properties": {
                                "ipConfigurations": [
                                    {
                                        "name": "ipconfig1",
                                        "properties": {
                                            "subnet": {
                                                "id": "[variables('subnetRef')]"
                                            },
                                            "privateIPAllocationMethod": "Dynamic",
                                            "publicIpAddress": {
                                                "id": "[resourceId('newresourcegroup','Microsoft.Network/publicIpAddresses', parameters('publicIpAddressName'))]"
                                            }
                                        }
                                    }
                                ],
                                "networkSecurityGroup": {
                                    "id": "[resourceId('newresourcegroup', 'Microsoft.Network/networkSecurityGroups', parameters('networkSecurityGroupName'))]"
                                }
                            }
                        },
                        {
                            "name": "[parameters('publicIpAddressName')]",
                            "type": "Microsoft.Network/publicIpAddresses",
                            "apiVersion": "2017-08-01",
                            "location": "[parameters('location')]",
                            "properties": {
                                "publicIpAllocationMethod": "[parameters('publicIpAddressType')]"
                            },
                            "sku": {
                                "name": "[parameters('publicIpAddressSku')]"
                            }
                        },
                        {
                            "name": "[parameters('networkSecurityGroupName')]",
                            "type": "Microsoft.Network/networkSecurityGroups",
                            "apiVersion": "2017-06-01",
                            "location": "[parameters('location')]",
                            "properties": {
                                "securityRules": [
                                    {
                                        "name": "default-allow-ssh",
                                        "properties": {
                                            "priority": 1000,
                                            "protocol": "TCP",
                                            "access": "Allow",
                                            "direction": "Inbound",
                                            "sourceAddressPrefix": "*",
                                            "sourcePortRange": "*",
                                            "destinationAddressPrefix": "*",
                                            "destinationPortRange": "22"
                                        }
                                    }
                                ]
                            }
                        }
                    ],
                    "outputs": {
                        "adminUsername": {
                            "type": "string",
                            "value": "[parameters('adminUsername')]"
                        }
                    }
                }                        `;

            await testTree(templateNewVM,
                [
                    {
                        label: "$schema: http://schema.management.azure.com/schemas/2015-01-01/deploymentTemplate.json#",
                        collapsibleState: 0,
                        icon: "label.svg"
                    },
                    {
                        label: "contentVersion: 1.0.0.0",
                        collapsibleState: 0,
                        icon: "label.svg"
                    },
                    {
                        label: "parameters",
                        collapsibleState: 1,
                        icon: "parameters.svg",
                        children: [
                            {
                                label: "location",
                                collapsibleState: 1,
                                icon: "parameters.svg",
                                children: [
                                    {
                                        label: "type: string",
                                        collapsibleState: 0
                                    }
                                ]
                            },
                            {
                                label: "virtualMachineName",
                                collapsibleState: 1,
                                icon: "parameters.svg",
                                children: [
                                    {
                                        label: "type: string",
                                        collapsibleState: 0
                                    }
                                ]
                            },
                            {
                                label: "virtualMachineSize",
                                collapsibleState: 1,
                                icon: "parameters.svg",
                                children: [
                                    {
                                        label: "type: string",
                                        collapsibleState: 0
                                    }
                                ]
                            },
                            {
                                label: "adminUsername",
                                collapsibleState: 1,
                                icon: "parameters.svg",
                                children: [
                                    {
                                        label: "type: string",
                                        collapsibleState: 0
                                    }
                                ]
                            },
                            {
                                label: "virtualNetworkName",
                                collapsibleState: 1,
                                icon: "parameters.svg",
                                children: [
                                    {
                                        label: "type: string",
                                        collapsibleState: 0
                                    }
                                ]
                            },
                            {
                                label: "networkInterfaceName",
                                collapsibleState: 1,
                                icon: "parameters.svg",
                                children: [
                                    {
                                        label: "type: string",
                                        collapsibleState: 0
                                    }
                                ]
                            },
                            {
                                label: "backupVaultName",
                                collapsibleState: 1,
                                icon: "parameters.svg",
                                children: [
                                    {
                                        label: "type: string",
                                        collapsibleState: 0
                                    }
                                ]
                            },
                            {
                                label: "backupFabricName",
                                collapsibleState: 1,
                                icon: "parameters.svg",
                                children: [
                                    {
                                        label: "type: string",
                                        collapsibleState: 0
                                    }
                                ]
                            },
                            {
                                label: "backupVaultRGName",
                                collapsibleState: 1,
                                icon: "parameters.svg",
                                children: [
                                    {
                                        label: "type: string",
                                        collapsibleState: 0
                                    }
                                ]
                            },
                            {
                                label: "backupVaultRGIsNew",
                                collapsibleState: 1,
                                icon: "parameters.svg",
                                children: [
                                    {
                                        label: "type: bool",
                                        collapsibleState: 0
                                    }
                                ]
                            },
                            {
                                label: "backupPolicyName",
                                collapsibleState: 1,
                                icon: "parameters.svg",
                                children: [
                                    {
                                        label: "type: string",
                                        collapsibleState: 0
                                    }
                                ]
                            },
                            {
                                label: "backupPolicySchedule",
                                collapsibleState: 1,
                                icon: "parameters.svg",
                                children: [
                                    {
                                        label: "type: object",
                                        collapsibleState: 0
                                    }
                                ]
                            },
                            {
                                label: "backupPolicyRetention",
                                collapsibleState: 1,
                                icon: "parameters.svg",
                                children: [
                                    {
                                        label: "type: object",
                                        collapsibleState: 0
                                    }
                                ]
                            },
                            {
                                label: "backupPolicyTimeZone",
                                collapsibleState: 1,
                                icon: "parameters.svg",
                                children: [
                                    {
                                        label: "type: string",
                                        collapsibleState: 0
                                    }
                                ]
                            },
                            {
                                label: "backupContainerName",
                                collapsibleState: 1,
                                icon: "parameters.svg",
                                children: [
                                    {
                                        label: "type: string",
                                        collapsibleState: 0
                                    }
                                ]
                            },
                            {
                                label: "backupItemName",
                                collapsibleState: 1,
                                icon: "parameters.svg",
                                children: [
                                    {
                                        label: "type: string",
                                        collapsibleState: 0
                                    }
                                ]
                            },
                            {
                                label: "networkSecurityGroupName",
                                collapsibleState: 1,
                                icon: "parameters.svg",
                                children: [
                                    {
                                        label: "type: string",
                                        collapsibleState: 0
                                    }
                                ]
                            },
                            {
                                label: "adminPassword",
                                collapsibleState: 1,
                                icon: "parameters.svg",
                                children: [
                                    {
                                        label: "type: securestring",
                                        collapsibleState: 0
                                    }
                                ]
                            },
                            {
                                label: "availabilitySetName",
                                collapsibleState: 1,
                                icon: "parameters.svg",
                                children: [
                                    {
                                        label: "type: string",
                                        collapsibleState: 0
                                    }
                                ]
                            },
                            {
                                label: "availabilitySetPlatformFaultDomainCount",
                                collapsibleState: 1,
                                icon: "parameters.svg",
                                children: [
                                    {
                                        label: "type: string",
                                        collapsibleState: 0
                                    }
                                ]
                            },
                            {
                                label: "availabilitySetPlatformUpdateDomainCount",
                                collapsibleState: 1,
                                icon: "parameters.svg",
                                children: [
                                    {
                                        label: "type: string",
                                        collapsibleState: 0
                                    }
                                ]
                            },
                            {
                                label: "diagnosticsStorageAccountName",
                                collapsibleState: 1,
                                icon: "parameters.svg",
                                children: [
                                    {
                                        label: "type: string",
                                        collapsibleState: 0
                                    }
                                ]
                            },
                            {
                                label: "diagnosticsStorageAccountId",
                                collapsibleState: 1,
                                icon: "parameters.svg",
                                children: [
                                    {
                                        label: "type: string",
                                        collapsibleState: 0
                                    }
                                ]
                            },
                            {
                                label: "diagnosticsStorageAccountType",
                                collapsibleState: 1,
                                icon: "parameters.svg",
                                children: [
                                    {
                                        label: "type: string",
                                        collapsibleState: 0
                                    }
                                ]
                            },
                            {
                                label: "addressPrefix",
                                collapsibleState: 1,
                                icon: "parameters.svg",
                                children: [
                                    {
                                        label: "type: string",
                                        collapsibleState: 0
                                    }
                                ]
                            },
                            {
                                label: "subnetName",
                                collapsibleState: 1,
                                icon: "parameters.svg",
                                children: [
                                    {
                                        label: "type: string",
                                        collapsibleState: 0
                                    }
                                ]
                            },
                            {
                                label: "subnetPrefix",
                                collapsibleState: 1,
                                icon: "parameters.svg",
                                children: [
                                    {
                                        label: "type: string",
                                        collapsibleState: 0
                                    }
                                ]
                            },
                            {
                                label: "publicIpAddressName",
                                collapsibleState: 1,
                                icon: "parameters.svg",
                                children: [
                                    {
                                        label: "type: string",
                                        collapsibleState: 0
                                    }
                                ]
                            },
                            {
                                label: "publicIpAddressType",
                                collapsibleState: 1,
                                icon: "parameters.svg",
                                children: [
                                    {
                                        label: "type: string",
                                        collapsibleState: 0
                                    }
                                ]
                            },
                            {
                                label: "publicIpAddressSku",
                                collapsibleState: 1,
                                icon: "parameters.svg",
                                children: [
                                    {
                                        label: "type: string",
                                        collapsibleState: 0
                                    }
                                ]
                            },
                            {
                                label: "autoShutdownStatus",
                                collapsibleState: 1,
                                icon: "parameters.svg",
                                children: [
                                    {
                                        label: "type: string",
                                        collapsibleState: 0
                                    }
                                ]
                            },
                            {
                                label: "autoShutdownTime",
                                collapsibleState: 1,
                                icon: "parameters.svg",
                                children: [
                                    {
                                        label: "type: string",
                                        collapsibleState: 0
                                    }
                                ]
                            },
                            {
                                label: "autoShutdownTimeZone",
                                collapsibleState: 1,
                                icon: "parameters.svg",
                                children: [
                                    {
                                        label: "type: string",
                                        collapsibleState: 0
                                    }
                                ]
                            },
                            {
                                label: "autoShutdownNotificationStatus",
                                collapsibleState: 1,
                                icon: "parameters.svg",
                                children: [
                                    {
                                        label: "type: string",
                                        collapsibleState: 0
                                    }
                                ]
                            }
                        ]
                    },
                    {
                        label: "variables",
                        collapsibleState: 1,
                        icon: "variables.svg",
                        children: [
                            {
                                label: "vnetId: [resourceId('newresourcegroup','Microsoft.Network/virtualNetworks', parameters('virtualNetworkName'))]",
                                collapsibleState: 0,
                                icon: "variables.svg"
                            },
                            {
                                label: "subnetRef: [concat(variables('vnetId'), '/subnets/', parameters('subnetName'))]",
                                collapsibleState: 0,
                                icon: "variables.svg"
                            },
                            {
                                label: "metricsresourceid: [concat('/subscriptions/', subscription().subscriptionId, '/resourceGroups/', resourceGroup().name, '/providers/', 'Microsoft.Compute/virtualMachines/', parameters('virtualMachineName'))]",
                                collapsibleState: 0,
                                icon: "variables.svg"
                            },
                            {
                                label: "metricsclosing: [concat('<Metrics resourceId=",
                                collapsibleState: 0,
                                icon: "variables.svg"
                            },
                            {
                                label: "metricscounters: <PerformanceCounters scheduledTransferPeriod=",
                                collapsibleState: 0,
                                icon: "variables.svg"
                            },
                            {
                                label: "metricsstart: <WadCfg><DiagnosticMonitorConfiguration overallQuotaInMB=",
                                collapsibleState: 0,
                                icon: "variables.svg"
                            },
                            {
                                label: "wadcfgx: [concat(variables('metricsstart'), variables('metricscounters'), variables('metricsclosing'))]",
                                collapsibleState: 0,
                                icon: "variables.svg"
                            },
                            {
                                label: "diagnosticsExtensionName: Microsoft.Insights.VMDiagnosticsSettings",
                                collapsibleState: 0,
                                icon: "variables.svg"
                            }
                        ]
                    },
                    {
                        label: "resources",
                        collapsibleState: 1,
                        icon: "resources.svg",
                        children: [
                            {
                                label: "<virtualMachineName>",
                                collapsibleState: 1,
                                icon: "virtualmachines.svg",
                                children: [
                                    {
                                        label: "name: [parameters('virtualMachineName')]",
                                        collapsibleState: 0
                                    },
                                    {
                                        label: "type: Microsoft.Compute/virtualMachines",
                                        collapsibleState: 0
                                    },
                                    {
                                        label: "apiVersion: 2016-04-30-preview",
                                        collapsibleState: 0
                                    },
                                    {
                                        label: "location: [parameters('location')]",
                                        collapsibleState: 0
                                    },
                                    {
                                        label: "dependsOn",
                                        collapsibleState: 0
                                    },
                                    {
                                        label: "properties",
                                        collapsibleState: 1,
                                        children: [
                                            {
                                                label: "osProfile",
                                                collapsibleState: 1,
                                                children: [
                                                    {
                                                        label: "computerName: [parameters('virtualMachineName')]",
                                                        collapsibleState: 0
                                                    },
                                                    {
                                                        label: "adminUsername: [parameters('adminUsername')]",
                                                        collapsibleState: 0
                                                    },
                                                    {
                                                        label: "adminPassword: [parameters('adminPassword')]",
                                                        collapsibleState: 0
                                                    }
                                                ]
                                            },
                                            {
                                                label: "hardwareProfile",
                                                collapsibleState: 1,
                                                children: [
                                                    {
                                                        label: "vmSize: [parameters('virtualMachineSize')]",
                                                        collapsibleState: 0
                                                    }
                                                ]
                                            },
                                            {
                                                label: "storageProfile",
                                                collapsibleState: 1,
                                                children: [
                                                    {
                                                        label: "imageReference",
                                                        collapsibleState: 1,
                                                        children: [
                                                            {
                                                                label: "publisher: RedHat",
                                                                collapsibleState: 0
                                                            },
                                                            {
                                                                label: "offer: RHEL",
                                                                collapsibleState: 0
                                                            },
                                                            {
                                                                label: "sku: 7-RAW",
                                                                collapsibleState: 0
                                                            },
                                                            {
                                                                label: "version: latest",
                                                                collapsibleState: 0
                                                            }
                                                        ]
                                                    },
                                                    {
                                                        label: "osDisk",
                                                        collapsibleState: 1,
                                                        children: [
                                                            {
                                                                label: "createOption: fromImage",
                                                                collapsibleState: 0
                                                            },
                                                            {
                                                                label: "managedDisk",
                                                                collapsibleState: 1,
                                                                children: [
                                                                    {
                                                                        label: "storageAccountType: Premium_LRS",
                                                                        collapsibleState: 0
                                                                    }
                                                                ]
                                                            }
                                                        ]
                                                    },
                                                    {
                                                        label: "dataDisks",
                                                        collapsibleState: 0
                                                    }
                                                ]
                                            },
                                            {
                                                label: "networkProfile",
                                                collapsibleState: 1,
                                                children: [
                                                    {
                                                        label: "networkInterfaces",
                                                        collapsibleState: 1,
                                                        children: [
                                                            {
                                                                label: "{...}",
                                                                collapsibleState: 1,
                                                                children: [
                                                                    {
                                                                        label: "id: [resourceId('Microsoft.Network/networkInterfaces', parameters('networkInterfaceName'))]",
                                                                        collapsibleState: 0
                                                                    }
                                                                ]
                                                            }
                                                        ]
                                                    }
                                                ]
                                            },
                                            {
                                                label: "diagnosticsProfile",
                                                collapsibleState: 1,
                                                children: [
                                                    {
                                                        label: "bootDiagnostics",
                                                        collapsibleState: 1,
                                                        children: [
                                                            {
                                                                label: "enabled: true",
                                                                collapsibleState: 0
                                                            },
                                                            {
                                                                label: "storageUri: [reference(resourceId('newresourcegroup', 'Microsoft.Storage/storageAccounts', parameters('diagnosticsStorageAccountName')), '2015-06-15').primaryEndpoints['blob']]",
                                                                collapsibleState: 0
                                                            }
                                                        ]
                                                    }
                                                ]
                                            },
                                            {
                                                label: "availabilitySet",
                                                collapsibleState: 1,
                                                children: [
                                                    {
                                                        label: "id: [resourceId('Microsoft.Compute/availabilitySets', parameters('availabilitySetName'))]",
                                                        collapsibleState: 0
                                                    }
                                                ]
                                            }
                                        ]
                                    }
                                ]
                            },
                            {
                                label: "<virtualMachineName>,'/', <diagnosticsExtensionName>",
                                collapsibleState: 1,
                                icon: "extensions.svg",
                                children: [
                                    {
                                        label: "name: [concat(parameters('virtualMachineName'),'/', variables('diagnosticsExtensionName'))]",
                                        collapsibleState: 0
                                    },
                                    {
                                        label: "type: Microsoft.Compute/virtualMachines/extensions",
                                        collapsibleState: 0
                                    },
                                    {
                                        label: "apiVersion: 2017-03-30",
                                        collapsibleState: 0
                                    },
                                    {
                                        label: "location: [parameters('location')]",
                                        collapsibleState: 0
                                    },
                                    {
                                        label: "dependsOn",
                                        collapsibleState: 0
                                    },
                                    {
                                        label: "properties",
                                        collapsibleState: 1,
                                        children: [
                                            {
                                                label: "publisher: Microsoft.OSTCExtensions",
                                                collapsibleState: 0
                                            },
                                            {
                                                label: "type: LinuxDiagnostic",
                                                collapsibleState: 0
                                            },
                                            {
                                                label: "typeHandlerVersion: 2.3",
                                                collapsibleState: 0
                                            },
                                            {
                                                label: "autoUpgradeMinorVersion: true",
                                                collapsibleState: 0
                                            },
                                            {
                                                label: "settings",
                                                collapsibleState: 1,
                                                children: [
                                                    {
                                                        label: "StorageAccount: [parameters('diagnosticsStorageAccountName')]",
                                                        collapsibleState: 0
                                                    },
                                                    {
                                                        label: "xmlCfg: [base64(variables('wadcfgx'))]",
                                                        collapsibleState: 0
                                                    }
                                                ]
                                            },
                                            {
                                                label: "protectedSettings",
                                                collapsibleState: 1,
                                                children: [
                                                    {
                                                        label: "storageAccountName: [parameters('diagnosticsStorageAccountName')]",
                                                        collapsibleState: 0
                                                    },
                                                    {
                                                        label: "storageAccountKey: [listKeys(parameters('diagnosticsStorageAccountId'),'2015-06-15').key1]",
                                                        collapsibleState: 0
                                                    },
                                                    {
                                                        label: "storageAccountEndPoint: https://core.windows.net/",
                                                        collapsibleState: 0
                                                    }
                                                ]
                                            }
                                        ]
                                    }
                                ]
                            },
                            {
                                label: "Acronis.acronis-backup-lin-20180305162104",
                                collapsibleState: 1,
                                icon: "resources.svg",
                                children: [
                                    {
                                        label: "name: Acronis.acronis-backup-lin-20180305162104",
                                        collapsibleState: 0
                                    },
                                    {
                                        label: "apiVersion: 2015-01-01",
                                        collapsibleState: 0
                                    },
                                    {
                                        label: "type: Microsoft.Resources/deployments",
                                        collapsibleState: 0
                                    },
                                    {
                                        label: "properties",
                                        collapsibleState: 1,
                                        children: [
                                            {
                                                label: "mode: incremental",
                                                collapsibleState: 0
                                            },
                                            {
                                                label: "templateLink",
                                                collapsibleState: 1,
                                                children: [
                                                    {
                                                        label: "uri: https://gallery.azure.com/artifact/20161101/Acronis.acronis-backup-lin-arm.0.0.36/Artifacts/MainTemplate.json",
                                                        collapsibleState: 0
                                                    }
                                                ]
                                            },
                                            {
                                                label: "parameters",
                                                collapsibleState: 1,
                                                children: [
                                                    {
                                                        label: "vmName",
                                                        collapsibleState: 1,
                                                        children: [
                                                            {
                                                                label: "value: samplevm",
                                                                collapsibleState: 0
                                                            }
                                                        ]
                                                    },
                                                    {
                                                        label: "location",
                                                        collapsibleState: 1,
                                                        children: [
                                                            {
                                                                label: "value: westus",
                                                                collapsibleState: 0
                                                            }
                                                        ]
                                                    },
                                                    {
                                                        label: "absURL",
                                                        collapsibleState: 1,
                                                        children: [
                                                            {
                                                                label: "value: https://cloud.acronis.com",
                                                                collapsibleState: 0
                                                            }
                                                        ]
                                                    },
                                                    {
                                                        label: "userLogin",
                                                        collapsibleState: 1,
                                                        children: [
                                                            {
                                                                label: "value: MyLogin",
                                                                collapsibleState: 0
                                                            }
                                                        ]
                                                    },
                                                    {
                                                        label: "userPassword",
                                                        collapsibleState: 1,
                                                        children: [
                                                            {
                                                                label: "value: MyPassword!",
                                                                collapsibleState: 0
                                                            }
                                                        ]
                                                    }
                                                ]
                                            }
                                        ]
                                    },
                                    {
                                        label: "dependsOn",
                                        collapsibleState: 0
                                    }
                                ]
                            },
                            {
                                label: "<availabilitySetName>",
                                collapsibleState: 1,
                                icon: "resources.svg",
                                children: [
                                    {
                                        label: "name: [parameters('availabilitySetName')]",
                                        collapsibleState: 0
                                    },
                                    {
                                        label: "type: Microsoft.Compute/availabilitySets",
                                        collapsibleState: 0
                                    },
                                    {
                                        label: "apiVersion: 2016-04-30-preview",
                                        collapsibleState: 0
                                    },
                                    {
                                        label: "location: [parameters('location')]",
                                        collapsibleState: 0
                                    },
                                    {
                                        label: "properties",
                                        collapsibleState: 1,
                                        children: [
                                            {
                                                label: "platformFaultDomainCount: [parameters('availabilitySetPlatformFaultDomainCount')]",
                                                collapsibleState: 0
                                            },
                                            {
                                                label: "platformUpdateDomainCount: [parameters('availabilitySetPlatformUpdateDomainCount')]",
                                                collapsibleState: 0
                                            },
                                            {
                                                label: "managed: true",
                                                collapsibleState: 0
                                            }
                                        ]
                                    }
                                ]
                            },
                            {
                                label: "'shutdown-computevm-', <virtualMachineName>",
                                collapsibleState: 1,
                                icon: "resources.svg",
                                children: [
                                    {
                                        label: "name: [concat('shutdown-computevm-', parameters('virtualMachineName'))]",
                                        collapsibleState: 0
                                    },
                                    {
                                        label: "type: Microsoft.DevTestLab/schedules",
                                        collapsibleState: 0
                                    },
                                    {
                                        label: "apiVersion: 2017-04-26-preview",
                                        collapsibleState: 0
                                    },
                                    {
                                        label: "location: [parameters('location')]",
                                        collapsibleState: 0
                                    },
                                    {
                                        label: "properties",
                                        collapsibleState: 1,
                                        children: [
                                            {
                                                label: "status: [parameters('autoShutdownStatus')]",
                                                collapsibleState: 0
                                            },
                                            {
                                                label: "taskType: ComputeVmShutdownTask",
                                                collapsibleState: 0
                                            },
                                            {
                                                label: "dailyRecurrence",
                                                collapsibleState: 1,
                                                children: [
                                                    {
                                                        label: "time: [parameters('autoShutdownTime')]",
                                                        collapsibleState: 0
                                                    }
                                                ]
                                            },
                                            {
                                                label: "timeZoneId: [parameters('autoShutdownTimeZone')]",
                                                collapsibleState: 0
                                            },
                                            {
                                                label: "targetResourceId: [resourceId('Microsoft.Compute/virtualMachines', parameters('virtualMachineName'))]",
                                                collapsibleState: 0
                                            },
                                            {
                                                label: "notificationSettings",
                                                collapsibleState: 1,
                                                children: [
                                                    {
                                                        label: "status: [parameters('autoShutdownNotificationStatus')]",
                                                        collapsibleState: 0
                                                    },
                                                    {
                                                        label: "timeInMinutes: 30",
                                                        collapsibleState: 0
                                                    }
                                                ]
                                            }
                                        ]
                                    },
                                    {
                                        label: "dependsOn",
                                        collapsibleState: 0
                                    }
                                ]
                            },
                            {
                                label: "<diagnosticsStorageAccountName>",
                                collapsibleState: 1,
                                icon: "storageaccounts.svg",
                                children: [
                                    {
                                        label: "name: [parameters('diagnosticsStorageAccountName')]",
                                        collapsibleState: 0
                                    },
                                    {
                                        label: "type: Microsoft.Storage/storageAccounts",
                                        collapsibleState: 0
                                    },
                                    {
                                        label: "apiVersion: 2015-06-15",
                                        collapsibleState: 0
                                    },
                                    {
                                        label: "location: [parameters('location')]",
                                        collapsibleState: 0
                                    },
                                    {
                                        label: "properties",
                                        collapsibleState: 1,
                                        children: [
                                            {
                                                label: "accountType: [parameters('diagnosticsStorageAccountType')]",
                                                collapsibleState: 0
                                            }
                                        ]
                                    }
                                ]
                            },
                            {
                                label: "'BackupVaultPolicy', '-', <backupVaultName>, '-', <backupPolicyName>",
                                collapsibleState: 1,
                                icon: "resources.svg",
                                children: [
                                    {
                                        label: "apiVersion: 2017-05-10",
                                        collapsibleState: 0
                                    },
                                    {
                                        label: "name: [concat('BackupVaultPolicy', '-', parameters('backupVaultName'), '-', parameters('backupPolicyName'))]",
                                        collapsibleState: 0
                                    },
                                    {
                                        label: "type: Microsoft.Resources/deployments",
                                        collapsibleState: 0
                                    },
                                    {
                                        label: "resourceGroup: [parameters('backupVaultRGName')]",
                                        collapsibleState: 0
                                    },
                                    {
                                        label: "properties",
                                        collapsibleState: 1,
                                        children: [
                                            {
                                                label: "mode: Incremental",
                                                collapsibleState: 0
                                            },
                                            {
                                                label: "template",
                                                collapsibleState: 1,
                                                children: [
                                                    {
                                                        label: "$schema: https://schema.management.azure.com/schemas/2015-01-01/deploymentTemplate.json#",
                                                        collapsibleState: 0
                                                    },
                                                    {
                                                        label: "contentVersion: 1.0.0.0",
                                                        collapsibleState: 0
                                                    },
                                                    {
                                                        label: "resources",
                                                        collapsibleState: 1,
                                                        children: [
                                                            {
                                                                label: "<backupVaultName>",
                                                                collapsibleState: 1,
                                                                icon: "resources.svg",
                                                                children: [
                                                                    {
                                                                        label: "name: [parameters('backupVaultName')]",
                                                                        collapsibleState: 0
                                                                    },
                                                                    {
                                                                        label: "type: Microsoft.RecoveryServices/vaults",
                                                                        collapsibleState: 0
                                                                    },
                                                                    {
                                                                        label: "apiVersion: 2016-06-01",
                                                                        collapsibleState: 0
                                                                    },
                                                                    {
                                                                        label: "location: [parameters('location')]",
                                                                        collapsibleState: 0
                                                                    },
                                                                    {
                                                                        label: "sku",
                                                                        collapsibleState: 1,
                                                                        children: [
                                                                            {
                                                                                label: "name: RS0",
                                                                                collapsibleState: 0
                                                                            },
                                                                            {
                                                                                label: "tier: Standard",
                                                                                collapsibleState: 0
                                                                            }
                                                                        ]
                                                                    },
                                                                    {
                                                                        label: "properties",
                                                                        collapsibleState: 0
                                                                    },
                                                                    {
                                                                        label: "dependsOn",
                                                                        collapsibleState: 0
                                                                    }
                                                                ]
                                                            },
                                                            {
                                                                label: "<backupVaultName>, '/', <backupPolicyName>",
                                                                collapsibleState: 1,
                                                                icon: "resources.svg",
                                                                children: [
                                                                    {
                                                                        label: "name: [concat(parameters('backupVaultName'), '/', parameters('backupPolicyName'))]",
                                                                        collapsibleState: 0
                                                                    },
                                                                    {
                                                                        label: "apiVersion: 2017-07-01",
                                                                        collapsibleState: 0
                                                                    },
                                                                    {
                                                                        label: "type: Microsoft.RecoveryServices/vaults/backupPolicies",
                                                                        collapsibleState: 0
                                                                    },
                                                                    {
                                                                        label: "properties",
                                                                        collapsibleState: 1,
                                                                        children: [
                                                                            {
                                                                                label: "backupManagementType: AzureIaasVM",
                                                                                collapsibleState: 0
                                                                            },
                                                                            {
                                                                                label: "schedulePolicy: [parameters('backupPolicySchedule')]",
                                                                                collapsibleState: 0
                                                                            },
                                                                            {
                                                                                label: "retentionPolicy: [parameters('backupPolicyRetention')]",
                                                                                collapsibleState: 0
                                                                            },
                                                                            {
                                                                                label: "timeZone: [parameters('backupPolicyTimeZone')]",
                                                                                collapsibleState: 0
                                                                            }
                                                                        ]
                                                                    },
                                                                    {
                                                                        label: "dependsOn",
                                                                        collapsibleState: 0
                                                                    }
                                                                ]
                                                            }
                                                        ]
                                                    }
                                                ]
                                            }
                                        ]
                                    }
                                ]
                            },
                            {
                                label: "<virtualMachineName>, '-' , 'BackupIntent'",
                                collapsibleState: 1,
                                icon: "resources.svg",
                                children: [
                                    {
                                        label: "apiVersion: 2017-05-10",
                                        collapsibleState: 0
                                    },
                                    {
                                        label: "name: [concat(parameters('virtualMachineName'), '-' , 'BackupIntent')]",
                                        collapsibleState: 0
                                    },
                                    {
                                        label: "type: Microsoft.Resources/deployments",
                                        collapsibleState: 0
                                    },
                                    {
                                        label: "resourceGroup: [parameters('backupVaultRGName')]",
                                        collapsibleState: 0
                                    },
                                    {
                                        label: "properties",
                                        collapsibleState: 1,
                                        children: [
                                            {
                                                label: "mode: Incremental",
                                                collapsibleState: 0
                                            },
                                            {
                                                label: "template",
                                                collapsibleState: 1,
                                                children: [
                                                    {
                                                        label: "$schema: https://schema.management.azure.com/schemas/2015-01-01/deploymentTemplate.json#",
                                                        collapsibleState: 0
                                                    },
                                                    {
                                                        label: "contentVersion: 1.0.0.0",
                                                        collapsibleState: 0
                                                    },
                                                    {
                                                        label: "resources",
                                                        collapsibleState: 1,
                                                        children: [
                                                            {
                                                                label: "<backupVaultName>, '/', <backupFabricName>, '/', <backupItemName>",
                                                                collapsibleState: 1,
                                                                icon: "resources.svg",
                                                                children: [
                                                                    {
                                                                        label: "name: [concat(parameters('backupVaultName'), '/', parameters('backupFabricName'), '/', parameters('backupItemName'))]",
                                                                        collapsibleState: 0
                                                                    },
                                                                    {
                                                                        label: "apiVersion: 2017-07-01",
                                                                        collapsibleState: 0
                                                                    },
                                                                    {
                                                                        label: "type: Microsoft.RecoveryServices/vaults/backupFabrics/backupProtectionIntent",
                                                                        collapsibleState: 0
                                                                    },
                                                                    {
                                                                        label: "properties",
                                                                        collapsibleState: 1,
                                                                        children: [
                                                                            {
                                                                                label: "friendlyName: [concat(parameters('virtualMachineName'), 'BackupIntent')]",
                                                                                collapsibleState: 0
                                                                            },
                                                                            {
                                                                                label: "protectionIntentItemType: AzureResourceItem",
                                                                                collapsibleState: 0
                                                                            },
                                                                            {
                                                                                label: "policyId: [resourceId(parameters('backupVaultRGName'), 'Microsoft.RecoveryServices/vaults/backupPolicies', parameters('backupVaultName'), parameters('backupPolicyName'))]",
                                                                                collapsibleState: 0
                                                                            },
                                                                            {
                                                                                label: "sourceResourceId: [resourceId('newresourcegroup', 'Microsoft.Compute/virtualMachines', parameters('virtualMachineName'))]",
                                                                                collapsibleState: 0
                                                                            }
                                                                        ]
                                                                    }
                                                                ]
                                                            }
                                                        ]
                                                    }
                                                ]
                                            }
                                        ]
                                    },
                                    {
                                        label: "dependsOn",
                                        collapsibleState: 0
                                    }
                                ]
                            },
                            {
                                label: "<virtualNetworkName>",
                                collapsibleState: 1,
                                icon: "virtualnetworks.svg",
                                children: [
                                    {
                                        label: "name: [parameters('virtualNetworkName')]",
                                        collapsibleState: 0
                                    },
                                    {
                                        label: "type: Microsoft.Network/virtualNetworks",
                                        collapsibleState: 0
                                    },
                                    {
                                        label: "apiVersion: 2017-08-01",
                                        collapsibleState: 0
                                    },
                                    {
                                        label: "location: [parameters('location')]",
                                        collapsibleState: 0
                                    },
                                    {
                                        label: "properties",
                                        collapsibleState: 1,
                                        children: [
                                            {
                                                label: "addressSpace",
                                                collapsibleState: 1,
                                                children: [
                                                    {
                                                        label: "addressPrefixes",
                                                        collapsibleState: 0
                                                    }
                                                ]
                                            },
                                            {
                                                label: "subnets",
                                                collapsibleState: 1,
                                                children: [
                                                    {
                                                        label: "<subnetName>",
                                                        collapsibleState: 1,
                                                        children: [
                                                            {
                                                                label: "name: [parameters('subnetName')]",
                                                                collapsibleState: 0
                                                            },
                                                            {
                                                                label: "properties",
                                                                collapsibleState: 1,
                                                                children: [
                                                                    {
                                                                        label: "addressPrefix: [parameters('subnetPrefix')]",
                                                                        collapsibleState: 0
                                                                    }
                                                                ]
                                                            }
                                                        ]
                                                    }
                                                ]
                                            }
                                        ]
                                    }
                                ]
                            },
                            {
                                label: "<networkInterfaceName>",
                                collapsibleState: 1,
                                icon: "nic.svg",
                                children: [
                                    {
                                        label: "name: [parameters('networkInterfaceName')]",
                                        collapsibleState: 0
                                    },
                                    {
                                        label: "type: Microsoft.Network/networkInterfaces",
                                        collapsibleState: 0
                                    },
                                    {
                                        label: "apiVersion: 2016-09-01",
                                        collapsibleState: 0
                                    },
                                    {
                                        label: "location: [parameters('location')]",
                                        collapsibleState: 0
                                    },
                                    {
                                        label: "dependsOn",
                                        collapsibleState: 0
                                    },
                                    {
                                        label: "properties",
                                        collapsibleState: 1,
                                        children: [
                                            {
                                                label: "ipConfigurations",
                                                collapsibleState: 1,
                                                children: [
                                                    {
                                                        label: "ipconfig1",
                                                        collapsibleState: 1,
                                                        children: [
                                                            {
                                                                label: "name: ipconfig1",
                                                                collapsibleState: 0
                                                            },
                                                            {
                                                                label: "properties",
                                                                collapsibleState: 1,
                                                                children: [
                                                                    {
                                                                        label: "subnet",
                                                                        collapsibleState: 1,
                                                                        children: [
                                                                            {
                                                                                label: "id: [variables('subnetRef')]",
                                                                                collapsibleState: 0
                                                                            }
                                                                        ]
                                                                    },
                                                                    {
                                                                        label: "privateIPAllocationMethod: Dynamic",
                                                                        collapsibleState: 0
                                                                    },
                                                                    {
                                                                        label: "publicIpAddress",
                                                                        collapsibleState: 1,
                                                                        children: [
                                                                            {
                                                                                label: "id: [resourceId('newresourcegroup','Microsoft.Network/publicIpAddresses', parameters('publicIpAddressName'))]",
                                                                                collapsibleState: 0
                                                                            }
                                                                        ]
                                                                    }
                                                                ]
                                                            }
                                                        ]
                                                    }
                                                ]
                                            },
                                            {
                                                label: "networkSecurityGroup",
                                                collapsibleState: 1,
                                                children: [
                                                    {
                                                        label: "id: [resourceId('newresourcegroup', 'Microsoft.Network/networkSecurityGroups', parameters('networkSecurityGroupName'))]",
                                                        collapsibleState: 0
                                                    }
                                                ]
                                            }
                                        ]
                                    }
                                ]
                            },
                            {
                                label: "<publicIpAddressName>",
                                collapsibleState: 1,
                                icon: "publicip.svg",
                                children: [
                                    {
                                        label: "name: [parameters('publicIpAddressName')]",
                                        collapsibleState: 0
                                    },
                                    {
                                        label: "type: Microsoft.Network/publicIpAddresses",
                                        collapsibleState: 0
                                    },
                                    {
                                        label: "apiVersion: 2017-08-01",
                                        collapsibleState: 0
                                    },
                                    {
                                        label: "location: [parameters('location')]",
                                        collapsibleState: 0
                                    },
                                    {
                                        label: "properties",
                                        collapsibleState: 1,
                                        children: [
                                            {
                                                label: "publicIpAllocationMethod: [parameters('publicIpAddressType')]",
                                                collapsibleState: 0
                                            }
                                        ]
                                    },
                                    {
                                        label: "sku",
                                        collapsibleState: 1,
                                        children: [
                                            {
                                                label: "name: [parameters('publicIpAddressSku')]",
                                                collapsibleState: 0
                                            }
                                        ]
                                    }
                                ]
                            },
                            {
                                label: "<networkSecurityGroupName>",
                                collapsibleState: 1,
                                icon: "nsg.svg",
                                children: [
                                    {
                                        label: "name: [parameters('networkSecurityGroupName')]",
                                        collapsibleState: 0
                                    },
                                    {
                                        label: "type: Microsoft.Network/networkSecurityGroups",
                                        collapsibleState: 0
                                    },
                                    {
                                        label: "apiVersion: 2017-06-01",
                                        collapsibleState: 0
                                    },
                                    {
                                        label: "location: [parameters('location')]",
                                        collapsibleState: 0
                                    },
                                    {
                                        label: "properties",
                                        collapsibleState: 1,
                                        children: [
                                            {
                                                label: "securityRules",
                                                collapsibleState: 1,
                                                children: [
                                                    {
                                                        label: "default-allow-ssh",
                                                        collapsibleState: 1,
                                                        children: [
                                                            {
                                                                label: "name: default-allow-ssh",
                                                                collapsibleState: 0
                                                            },
                                                            {
                                                                label: "properties",
                                                                collapsibleState: 1,
                                                                children: [
                                                                    {
                                                                        label: "priority: 1000",
                                                                        collapsibleState: 0
                                                                    },
                                                                    {
                                                                        label: "protocol: TCP",
                                                                        collapsibleState: 0
                                                                    },
                                                                    {
                                                                        label: "access: Allow",
                                                                        collapsibleState: 0
                                                                    },
                                                                    {
                                                                        label: "direction: Inbound",
                                                                        collapsibleState: 0
                                                                    },
                                                                    {
                                                                        label: "sourceAddressPrefix: *",
                                                                        collapsibleState: 0
                                                                    },
                                                                    {
                                                                        label: "sourcePortRange: *",
                                                                        collapsibleState: 0
                                                                    },
                                                                    {
                                                                        label: "destinationAddressPrefix: *",
                                                                        collapsibleState: 0
                                                                    },
                                                                    {
                                                                        label: "destinationPortRange: 22",
                                                                        collapsibleState: 0
                                                                    }
                                                                ]
                                                            }
                                                        ]
                                                    }
                                                ]
                                            }
                                        ]
                                    }
                                ]
                            }
                        ]
                    },
                    {
                        label: "outputs",
                        collapsibleState: 1,
                        icon: "outputs.svg",
                        children: [
                            {
                                label: "adminUsername",
                                collapsibleState: 1,
                                icon: "outputs.svg",
                                children: [
                                    {
                                        label: "type: string",
                                        collapsibleState: 0
                                    },
                                    {
                                        label: "value: [parameters('adminUsername')]",
                                        collapsibleState: 0
                                    }
                                ]
                            }
                        ]
                    }
                ]
            );
        });

        /////////////////////////

        test("getChildren: Errors: Bad key type", async () => {
            await testTree(`{
                "$schema": "https://schema.management.azure.com/schemas/2015-01-01/deploymentTemplate.json#",
                true: false
            }`,
                [
                    {
                        label: "$schema: https://schema.management.azure.com/schemas/2015-01-01/deploymentTemplate.json#",
                        collapsibleState: 0,
                        icon: "label.svg"
                    }
                ]
            );
        });

        /////////////////////////

        test("getChildren: Errors: Missing end quote", async () => {
            await testTree(`{
                {
                    "$schema": "https://schema.management.azure.com/schemas/2015-01-01/deploymentTemplate.json#",
                    "true: false
                }
            }`,
                [
                    {
                        label: "$schema: https://schema.management.azure.com/schemas/2015-01-01/deploymentTemplate.json#",
                        collapsibleState: 0,
                        icon: "label.svg"
                    }
                ]
            );
        });

        ///////////////////////// end of JsonOutlineProvider tests

    });
});

type ITestTreeItem = {
    label?: string;
    collapsibleState?: vscode.TreeItemCollapsibleState;
    icon?: string;
    children?: ITestTreeItem[];
};

function toTestTreeItem(item: vscode.TreeItem): ITestTreeItem {
    let testItem: ITestTreeItem = {
        label: item.label,
        collapsibleState: item.collapsibleState
    };

    if (item.iconPath) {
        testItem.icon = path.basename(item.iconPath.toString());
    }

    return testItem;
}

function getTextAtSpan(span: Span): string {
    return templateAllParamDefaultTypes.substr(span.startIndex, span.length);
}

async function showNewTextDocument(text: string): Promise<vscode.TextEditor> {
    let textDocument = await vscode.workspace.openTextDocument({
        language: "jsonc",
        content: text
    });
    return await vscode.window.showTextDocument(textDocument);
}

async function writeToEditor(editor: vscode.TextEditor, data: string): Promise<void> {
    await editor.edit((editBuilder: vscode.TextEditorEdit) => {
        if (editor.document.lineCount > 0) {
            const lastLine = editor.document.lineAt(editor.document.lineCount - 1);
            editBuilder.delete(new vscode.Range(new vscode.Position(0, 0), new vscode.Position(lastLine.range.start.line, lastLine.range.end.character)));
        }

        editBuilder.insert(new vscode.Position(0, 0), data);
    });
}

const templateAllParamDefaultTypes: string = `
            {
                "$schema": "http://schema.management.azure.com/schemas/2015-01-01/deploymentTemplate.json#",
                    "contentVersion": "1.0.0.0",
                        "a": 1,
                            "parameters": {
                    "int": {
                        "type": "int",
                            "defaultValue": 1
                    },
                    "string": {
                        "type": "string",
                            "defaultValue": "hi"
                    },
                    "array": {
                        "type": "array",
                            "defaultValue": [
                                "hi",
                                "there",
                                1
                            ]
                    },
                    "object": {
                        "type": "object",
                            "defaultValue": {
                            "hi": "there",
                                "one": 1
                        }
                    },
                    "bool": {
                        "type": "bool",
                            "defaultValue": false
                    },
                    "null": {
                        "type": "bool",
                            "defaultValue": null
                    },
                    "undefined": {
                        "type": "string",
                            "defaultValue": "undefined"
                    },
                    "securestring": {
                        "type": "securestring",
                            "defaultValue": "string"
                    },
                    "secureObject": {
                        "type": "secureObject",
                            "defaultValue": {
                            "hi": "there"
                        }
                    },
                    "windowsOSVersion": {
                        "type": "string",
                            "defaultValue": "2016-Datacenter-with-Containers",
                                "allowedValues": [
                                    "2016-Datacenter-with-Containers",
                                    "Datacenter-Core-1709-with-Containers-smalldisk"
                                ],
                                    "metadata": {
                            "description": "The Windows version for the VM. This will pick a fully patched image of this given Windows version. Allowed values: 2008-R2-SP1, 2012-Datacenter, 2012-R2-Datacenter."
                        }
                    },
                    "hostVMprofile": {
                        "type": "object",
                            "defaultValue": {
                            "hostvmSku": {
                                "type": "string",
                                    "defaultValue": "Standard_A1",
                                        "metadata": {
                                    "description": "Size of VMs in the VM Scale Set hosting docker swarm hosts."
                                }
                            },
                            "windowsOSVersion": {
                                "type": "string",
                                    "defaultValue": "2016-Datacenter-with-Containers",
                                        "allowedValues": [
                                            "2016-Datacenter-with-Containers",
                                            "Datacenter-Core-1709-with-Containers-smalldisk"
                                        ],
                                            "metadata": {
                                    "description": "The Windows version for the host VMs, please note that if you choose SAC version then you need to choose SemiAnnual for offer"
                                }
                            },
                            "offer": {
                                "type": "string",
                                    "defaultValue": "WindowsServer",
                                        "allowedValues": [
                                            "WindowsServer",
                                            "WindowsServerSemiannual"
                                        ],
                                            "metadata": {
                                    "description": "Choose WindowsServerSemiannual for SAC channel"
                                }
                            }
                        }
                    }
                },
                "variables": {
                    "swarmhostimageReference": {
                        "publisher": "MicrosoftWindowsServer",
                            "offer": "[parameters('hostVMprofile').offer]",
                                "sku": "[parameters('hostVMprofile').windowsOSVersion]",
                                    "version": "latest"
                    },
                    "namingInfix": "[toLower(substring(concat(parameters('vmssName'), uniqueString(resourceGroup().id)), 0, 9))]",
                        "addressPrefix": "10.0.0.0/16"
                },
                "resources": [
                    {
                        "type": "Microsoft.Network/virtualNetworks",
                        "name": "[variables('virtualNetworkName')]",
                        "location": "[resourceGroup().location]",
                        "apiVersion": "2017-06-01",
                        "properties": {
                            "addressSpace": {
                                "addressPrefixes": [
                                    "[variables('addressPrefix')]"
                                ]
                            },
                            "subnets": [
                                {
                                    "name": "[variables('subnetName')]",
                                    "properties": {
                                        "addressPrefix": "[variables('subnetPrefix')]",
                                        "networkSecurityGroup": {
                                            "id": "[resourceId('Microsoft.Network/networkSecurityGroups', 'SwarmNSG')]"
                                        }
                                    }
                                },
                                {
                                    "name": "[variables('appGwSubnetName')]",
                                    "properties": {
                                        "addressPrefix": "[variables('appGwSubnetPrefix')]"
                                    }
                                }
                            ]
                        }
                    },
                    {
                        "apiVersion": "2017-03-01",
                        "type": "Microsoft.Network/networkSecurityGroups",
                        "name": "SwarmNSG",
                        "location": "[resourceGroup().location]",
                        "tags": {
                            "any": "who there",
                            "displayName": "Swarm Display Name"
                        },
                        "properties": {
                            "securityRules": [
                                {
                                    "name": "rdp-rule",
                                    "properties": {
                                        "description": "Allow RDP",
                                        "protocol": "Tcp",
                                        "sourcePortRange": "*",
                                        "destinationPortRange": "3389",
                                        "sourceAddressPrefix": "Internet",
                                        "destinationAddressPrefix": "*",
                                        "access": "Allow",
                                        "priority": 100,
                                        "direction": "Inbound"
                                    }
                                },
                                {
                                    "name": "Docker-API",
                                    "properties": {
                                        "description": "Allow WEB",
                                        "protocol": "Tcp",
                                        "sourcePortRange": "*",
                                        "destinationPortRange": "2376",
                                        "sourceAddressPrefix": "Internet",
                                        "destinationAddressPrefix": "*",
                                        "access": "Allow",
                                        "priority": 101,
                                        "direction": "Inbound"
                                    }
                                }
                            ]
                        }
                    }
                ]
]
`;<|MERGE_RESOLUTION|>--- conflicted
+++ resolved
@@ -230,13 +230,8 @@
 
         /////////////////////////
 
-<<<<<<< HEAD
-            await testTree(
-                templateAllParamDefaultTypes,
-=======
         test("getChildren: Full tree: all default param types", async () => {
             await testTree(templateAllParamDefaultTypes,
->>>>>>> 2647eda6
                 [
                     {
                         label: "$schema: http://schema.management.azure.com/schemas/2015-01-01/deploymentTemplate.json#",
@@ -835,32 +830,6 @@
             );
         });
 
-<<<<<<< HEAD
-        test("getChildren: Errors: Bad key type", async () => {
-            await testTree(
-                `{
-                    "$schema": "https://schema.management.azure.com/schemas/2015-01-01/deploymentTemplate.json#",
-                    true: false
-                }`,
-                [
-                    {
-                        label: "$schema: https://schema.management.azure.com/schemas/2015-01-01/deploymentTemplate.json#",
-                        collapsibleState: 0,
-                        icon: "label.svg"
-                    }
-                ]
-            );
-        });
-
-        test("getChildren: Errors: Missing end quote", async () => {
-            await testTree(
-                `{
-                    {
-                        "$schema": "https://schema.management.azure.com/schemas/2015-01-01/deploymentTemplate.json#",
-                        "true: false
-                    }
-                }`,
-=======
         /////////////////////////
 
         test("getChildren: Full tree: VN Gateway", async () => {
@@ -924,7 +893,6 @@
                 `;
 
             await testTree(templateVNGateway,
->>>>>>> 2647eda6
                 [
                     {
                         label: "$schema: http://schema.management.azure.com/schemas/2015-01-01/deploymentTemplate.json#",
