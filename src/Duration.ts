--- conflicted
+++ resolved
@@ -36,11 +36,7 @@
 
     public toString(): string {
         let ms = this.totalMilliseconds;
-<<<<<<< HEAD
-        return String(ms) + " millisecond" + (ms !== 1 ? "s" : "");
-=======
         return `${ms} millisecond${(ms !== 1 ? "s" : "")}`;
->>>>>>> 903dd351
     }
 
     public static zero: Duration = Duration.milliseconds(0);
