--- conflicted
+++ resolved
@@ -4,12 +4,9 @@
 
 // TLE = Template Language Expression
 
-<<<<<<< HEAD
 // tslint:disable:no-unnecessary-class // Grandfathered in
-=======
 // tslint:disable:switch-default // Grandfathered in
-// tslint:disable max-classes-per-file // Grandfathered in
->>>>>>> 2d497c3b
+// tslint:disable:max-classes-per-file // Grandfathered in
 
 import * as assert from "assert";
 
