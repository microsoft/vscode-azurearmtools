// ----------------------------------------------------------------------------
// Copyright (c) Microsoft Corporation.  All rights reserved.
// ----------------------------------------------------------------------------

// tslint:disable:no-var-keyword // Grandfathered in
// tslint:disable:no-duplicate-variable // Grandfathered in

import { ContextTagKeys } from "applicationinsights/out/Declarations/Contracts";
import * as assert from "assert";
import * as vscode from "vscode";
import { TreeItem } from "vscode";
import * as Json from "./JSON";
import { isLanguageIdSupported } from "./supported";
import { Parser } from "./TLE";
import * as Utilities from "./Utilities";

const topLevelIcons: [string, string][] = [
    ["$schema", "label.svg"],
    ["version", "label.svg"],
    ["contentVersion", "label.svg"],
    ["handler", "label.svg"],
    ["parameters", "parameters.svg"],
    ["variables", "variables.svg"],
    ["resources", "resources.svg"],
    ["outputs", "outputs.svg"],
];

const topLevelChildIconsByRootNode: [string, string][] = [
    ["parameters", "parameters.svg"],
    ["variables", "variables.svg"],
    ["outputs", "outputs.svg"],
];

const resourceIcons: [string, string][] = [
    ["Microsoft.Compute/virtualMachines", "virtualmachines.svg"],
    ["Microsoft.Storage/storageAccounts", "storageaccounts.svg"],
    ["Microsoft.Network/virtualNetworks", "virtualnetworks.svg"],
    ["Microsoft.Compute/virtualMachines/extensions", "extensions.svg"],
    ["Microsoft.Network/networkSecurityGroups", "nsg.svg"],
    ["Microsoft.Network/networkInterfaces", "nic.svg"],
    ["Microsoft.Network/publicIPAddresses", "publicip.svg"]
];

export class JsonOutlineProvider implements vscode.TreeDataProvider<string> {
    private tree: Json.ParseResult;
    private text: string;
    private editor: vscode.TextEditor;

    public readonly onDidChangeTreeDataEmitter: vscode.EventEmitter<string | null> =
        new vscode.EventEmitter<string | null>();
    public readonly onDidChangeTreeData: vscode.Event<string | null> = this.onDidChangeTreeDataEmitter.event;

    constructor(private context: vscode.ExtensionContext) {
        context.subscriptions.push(vscode.window.onDidChangeActiveTextEditor(() => this.updateTreeState()));
        context.subscriptions.push(vscode.workspace.onDidChangeTextDocument(() => this.updateTreeState()));

        setTimeout(() => {
            // In case there is already a document opened before the extension gets loaded.
            this.updateTreeState();
        }, 500);
    }

    public refresh() {
        this.onDidChangeTreeDataEmitter.fire(void 0);
    }

    public getChildren(element?: string): string[] {
        // check if there is a visible text editor
        if (vscode.window.visibleTextEditors.length > 0) {
            if (isLanguageIdSupported(vscode.window.activeTextEditor.document.languageId)) {

                if (!this.tree) {
                    this.refresh();
                    assert(this.tree, "No tree");
                }

                let result = [];
                if (!element) {
                    if (this.tree.value instanceof Json.ObjectValue) {
                        for (let i = 0, il = this.tree.value.properties.length; i < il; i++) {
                            let item = this.getElementInfo(this.tree.value.properties[i]);
                            result.push(item);
                        }
                    }
                } else {
                    let elementInfo = <IElementInfo>JSON.parse(element);
                    assert(!!elementInfo.current, "elementInfo.current not defined");
                    let valueNode = this.tree.getValueAtCharacterIndex(elementInfo.current.value.start);

                    // Value is an object and is collapsible
                    if (valueNode instanceof Json.ObjectValue && elementInfo.current.collapsible) {

                        for (let i = 0, il = valueNode.properties.length; i < il; i++) {
                            let item = this.getElementInfo(valueNode.properties[i], elementInfo);
                            result.push(item);

                        }
                    } else if (valueNode instanceof Json.ArrayValue && elementInfo.current.collapsible) {
                        // Array with objects
                        for (let i = 0, il = valueNode.length; i < il; i++) {
                            let valueElement = valueNode.elements[i];
                            if (valueElement instanceof Json.ObjectValue) {
                                let item = this.getElementInfo(valueElement, elementInfo);
                                result.push(item);
                            }
                        }
                    }
                }
                return result;
            }
        }
    }

    public getTreeItem(element: string): vscode.TreeItem {

        const elementInfo: IElementInfo = JSON.parse(element);
        const start = vscode.window.activeTextEditor.document.positionAt(elementInfo.current.key.start);
        const end = vscode.window.activeTextEditor.document.positionAt(elementInfo.current.value.end);

        let treeItem: vscode.TreeItem = {
            label: this.getTreeNodeLabel(elementInfo),
            collapsibleState: elementInfo.current.collapsible ? vscode.TreeItemCollapsibleState.Collapsed : vscode.TreeItemCollapsibleState.None,
            iconPath: this.getIconPath(elementInfo),
            command: {
                arguments: [new vscode.Range(start, end)],
                command: "extension.treeview.goto",
                title: "",
            }
        }
        return treeItem;
    }

    public goToDefinition(range: vscode.Range) {
        const editor: vscode.TextEditor = vscode.window.activeTextEditor;

        // Center the method in the document
        editor.revealRange(range, vscode.TextEditorRevealType.Default);
        // Select the method name
        editor.selection = new vscode.Selection(range.start, range.end);
        // Swap the focus to the editor
        vscode.window.showTextDocument(editor.document, editor.viewColumn, false);
    }

    private parseTree(document?: vscode.TextDocument): void {
        if (!!document && isLanguageIdSupported(document.languageId)) {
            this.text = document.getText();
            this.tree = Json.parse(this.text);
        }
    }

    private getTreeNodeLabel(elementInfo: IElementInfo): string {
        const keyNode = this.tree.getValueAtCharacterIndex(elementInfo.current.key.start);

        // Key is an object (e.g. a resource object)
        if (keyNode instanceof Json.ObjectValue) {
            let foundName = false;
            // Object contains no elements
            if (keyNode.properties.length === 0) {
                return "{}";
            } else {
                // Object contains elements, look for displayName tag first
                let tags = keyNode.properties.find(p => p.name && p.name.toString().toLowerCase() === 'tags');
                if (tags && tags.value instanceof Json.ObjectValue) {
                    let displayNameProp = tags.value.properties.find(p => p.name && p.name.toString().toLowerCase() === 'displayname');
                    if (displayNameProp) {
                        let displayName = displayNameProp.value && displayNameProp.value.toString();
                        if (displayName) {
                            return displayName;
                        }
                    }
                }

                // Look for name element
                for (var i = 0, l = keyNode.properties.length; i < l; i++) {
                    let props = keyNode.properties[i];
                    // If name element is found
                    if (props.name instanceof Json.StringValue && props.name.toString().toUpperCase() === "name".toUpperCase()) {
                        let name = props.value.toFriendlyString();
                        return shortenTreeLabel(name);
                    }
                }

                // Object contains elements, but not a name element
                if (!foundName) {
                    return "{...}";
                }
            }

        } else if (elementInfo.current.value.kind === Json.ValueKind.ArrayValue || elementInfo.current.value.kind === Json.ValueKind.ObjectValue) {
            // The value of the node is an array or object (e.g. properties or resources) - return key as the node label
            return keyNode.toFriendlyString();
        } else {
            // For other value types, display key and value since they won't be expandable
            const valueNode = this.tree.getValueAtCharacterIndex(elementInfo.current.value.start);
            return `${keyNode instanceof Json.StringValue ? keyNode.toFriendlyString() : "?"}: ${valueNode.toFriendlyString()}`;
        }
    }

    /**
     * Returns an IElementInfo that describes either an array element or an object element (a property)
     */
    private getElementInfo(childElement: Json.Property | Json.ObjectValue, elementInfo?: IElementInfo) {
        let collapsible = false;

        // Is childElement an Object (thus an array element, e.g. a top-level element of "resources")
        if (childElement instanceof Json.ObjectValue) {
            if (childElement.properties.length > 0) {
                collapsible = true;
            }
        } else {
            // Otherwise we're looking at a property (i.e., an object element)

            // Is it a property with an Array value and does it have elements?
            if (childElement.value instanceof Json.ArrayValue && childElement.value.elements.length > 0) {
                // Is the first element in the Array an Object
                if (childElement.value.elements[0].valueKind === Json.ValueKind.ObjectValue) {
                    collapsible = true;
                }
            } else if (childElement.value instanceof Json.ObjectValue && childElement.value.properties.length > 0) {
                collapsible = true;
            }
        }

        let result: IElementInfo = {
            current: {
                key: {
                    start: childElement.startIndex,
                    end: childElement.span.endIndex,
                    kind: undefined,
                },
                value: {
                    start: undefined,
                    end: undefined,
                    kind: undefined,
                },
                level: undefined,
                collapsible: collapsible
            },
            parent: {
                key: {
                    start: undefined,
                    end: undefined,
                    kind: undefined,
                },
                value: {
                    start: undefined,
                    end: undefined,
                    kind: undefined,
                }
            },
            root: {
                key: {
                    start: childElement.startIndex
                }
            }
        }

        if (childElement instanceof Json.Property) {
            result.current.key.kind = childElement.valueKind;
            result.current.value.start = childElement.value.startIndex;
            result.current.value.end = childElement.value.span.afterEndIndex;
            result.current.value.kind = childElement.value.valueKind;
        } else {
            result.current.key.kind = childElement.valueKind;
            result.current.value.start = childElement.startIndex;
            result.current.value.end = childElement.span.afterEndIndex;
            result.current.value.kind = childElement.valueKind;
        }

        // Not a root element
        if (elementInfo) {
            result.parent.key.start = elementInfo.current.key.start;
            result.parent.key.end = elementInfo.current.key.end;
            result.parent.key.kind = elementInfo.current.key.kind;
            result.parent.value.start = elementInfo.current.value.start;
            result.parent.value.end = elementInfo.current.value.end;
            result.root.key.start = elementInfo.root.key.start;
            result.current.level = elementInfo.current.level + 1;
        } else {
            result.current.level = 1;
        }

        return JSON.stringify(result);
    }

    private getIcon(icons: [string, string][], itemName: string, defaultIcon: string) {
        itemName = (itemName || "").toLowerCase();
        let iconItem = icons.find(item => item[0].toLowerCase() === itemName);
        return iconItem ? iconItem[1] : defaultIcon;
    }

    private getIconPath(elementInfo: IElementInfo): string | undefined {

        let icon: string;
        const keyOrResourceNode = this.tree.getValueAtCharacterIndex(elementInfo.current.key.start);

        // Is current element a root element?
        if (elementInfo.current.level === 1) {
<<<<<<< HEAD
            if (keyOrResourceNode.toString().toUpperCase() === "$schema".toUpperCase()) { icon = "label.svg" }
            if (keyOrResourceNode.toString().toUpperCase() === "version".toUpperCase()) { icon = "label.svg" }
            if (keyOrResourceNode.toString().toUpperCase() === "contentVersion".toUpperCase()) { icon = "label.svg" }
            if (keyOrResourceNode.toString().toUpperCase() === "handler".toUpperCase()) { icon = "label.svg" }
            if (keyOrResourceNode.toString().toUpperCase() === "parameters".toUpperCase()) { icon = "parameters.svg" }
            if (keyOrResourceNode.toString().toUpperCase() === "variables".toUpperCase()) { icon = "variables.svg" }
            if (keyOrResourceNode.toString().toUpperCase() === "resources".toUpperCase()) { icon = "resources.svg" }
            if (keyOrResourceNode.toString().toUpperCase() === "outputs".toUpperCase()) { icon = "outputs.svg" }
        } else if (elementInfo.current.level === 2) {
=======
            icon = this.getIcon(topLevelIcons, keyOrResourceNode.toString(), "");
        }
        // Is current element an element of a root element?
        else if (elementInfo.current.level === 2) {
>>>>>>> aa5c8703
            // Get root value
            const rootNode = this.tree.getValueAtCharacterIndex(elementInfo.root.key.start);
            icon = this.getIcon(topLevelChildIconsByRootNode, rootNode.toString(), "");
        }

        // If resourceType element is found on resource objects set to specific resourceType Icon or else a default resource icon
        if (elementInfo.current.level > 1 && elementInfo.current.key.kind === Json.ValueKind.ObjectValue) {
            const rootNode = this.tree.getValueAtCharacterIndex(elementInfo.root.key.start);

            if (rootNode.toString().toUpperCase() === "resources".toUpperCase() && keyOrResourceNode instanceof Json.ObjectValue) {
                for (var i = 0, il = keyOrResourceNode.properties.length; i < il; i++) {
                    if (keyOrResourceNode.properties[i].name.toString().toUpperCase() === "type".toUpperCase()) {
                        let resourceType = keyOrResourceNode.properties[i].value.toString().toUpperCase();
                        icon = this.getIcon(resourceIcons, resourceType, "resources.svg");
                    }
                }
            }
        }

        if (icon) {
            return (`${__dirname}/../../icons/${icon}`);
        }

        return undefined;
    }

    private updateTreeState() {
        const activeEditor: vscode.TextEditor = vscode.window.activeTextEditor;
        const document: vscode.TextDocument = !!activeEditor ? activeEditor.document : null;
        this.parseTree(document);
        const showTreeView = this.isArmTemplate(document);

        if (showTreeView) {
            this.refresh();
        }

        this.setTreeViewContext(showTreeView);
    }

    private isArmTemplate(document?: vscode.TextDocument): boolean {
        return !!document && isLanguageIdSupported(document.languageId) && Utilities.isValidSchemaUri(this.getSchemaUri());
    }

    private setTreeViewContext(visible: boolean) {
        vscode.commands.executeCommand('setContext', 'showArmJsonView', visible);
    }

    private getSchemaUri(): string {
        if (!!this.tree) {
            const value: Json.ObjectValue = Json.asObjectValue(this.tree.value);
            if (value) {
                const schema: Json.Value = Json.asStringValue(value.getPropertyValue("$schema"));
                if (schema) {
                    return schema.toString();
                }
            }
        }
        return null;
    }
}

export interface IElementInfo {
    current: {
        key: {
            start: number;
            end: number;
            kind: Json.ValueKind;
        },
        value: {
            start: number;
            end: number;
            kind: Json.ValueKind;
        },
        level: number;
        collapsible: boolean;
    },
    parent: {
        key: {
            start: number;
            end: number;
            kind: Json.ValueKind;
        },
        value: {
            start: number;
            end: number;
            kind: Json.ValueKind;
        }
    },
    root: {
        key: {
            start: number;
        }
    }
}

/**
 * Shortens a label in a way intended to keep the important information but make it easier to read and shorter (so you can read more in the limited horizontal space)
 */
export function shortenTreeLabel(label: string): string {
    let originalLabel = label;

    // If it's an expression - starts and ends with [], but doesn't start with [[, and at least one character inside the []
    if (label && label.match(/^\[[^\[].*]$/)) {

        //  variables/parameters('a') -> [a]
        label = label.replace(/(variables|parameters)\('([^']+)'\)/g, '<$2>');

        // concat(x,'y') => x,'y'
        // Repeat multiple times for recursive cases
        // tslint:disable-next-line:no-constant-condition
        while (true) {
            let newLabel = label.replace(/concat\((.*)\)/g, '$1');
            if (label !== newLabel) {
                label = newLabel;
            } else {
                break;
            }
        }

        if (label !== originalLabel) {
            // If we actually made changes, remove the brackets so users don't think this is the exact expression
            return label.substr(1, label.length - 2);
        }
    }

    return originalLabel;
}<|MERGE_RESOLUTION|>--- conflicted
+++ resolved
@@ -296,22 +296,10 @@
 
         // Is current element a root element?
         if (elementInfo.current.level === 1) {
-<<<<<<< HEAD
-            if (keyOrResourceNode.toString().toUpperCase() === "$schema".toUpperCase()) { icon = "label.svg" }
-            if (keyOrResourceNode.toString().toUpperCase() === "version".toUpperCase()) { icon = "label.svg" }
-            if (keyOrResourceNode.toString().toUpperCase() === "contentVersion".toUpperCase()) { icon = "label.svg" }
-            if (keyOrResourceNode.toString().toUpperCase() === "handler".toUpperCase()) { icon = "label.svg" }
-            if (keyOrResourceNode.toString().toUpperCase() === "parameters".toUpperCase()) { icon = "parameters.svg" }
-            if (keyOrResourceNode.toString().toUpperCase() === "variables".toUpperCase()) { icon = "variables.svg" }
-            if (keyOrResourceNode.toString().toUpperCase() === "resources".toUpperCase()) { icon = "resources.svg" }
-            if (keyOrResourceNode.toString().toUpperCase() === "outputs".toUpperCase()) { icon = "outputs.svg" }
+            icon = this.getIcon(topLevelIcons, keyOrResourceNode.toString(), "");
         } else if (elementInfo.current.level === 2) {
-=======
-            icon = this.getIcon(topLevelIcons, keyOrResourceNode.toString(), "");
-        }
-        // Is current element an element of a root element?
-        else if (elementInfo.current.level === 2) {
->>>>>>> aa5c8703
+            // Is current element an element of a root element?
+
             // Get root value
             const rootNode = this.tree.getValueAtCharacterIndex(elementInfo.root.key.start);
             icon = this.getIcon(topLevelChildIconsByRootNode, rootNode.toString(), "");
