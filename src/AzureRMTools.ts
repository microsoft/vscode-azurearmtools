--- conflicted
+++ resolved
@@ -39,7 +39,6 @@
 }
 
 // this method is called when your extension is deactivated
-<<<<<<< HEAD
 export function deactivate(): void {
     // nothing to do
 }
@@ -47,10 +46,6 @@
 type SurveyInfo = {
     settings: SurveySettings;
     filePath: string;
-=======
-export function deactivate() {
-    // Nothing to do
->>>>>>> 31e21017
 }
 
 export class AzureRMTools {
@@ -192,18 +187,7 @@
                             parseDurationInMilliseconds: stopwatch.duration.totalMilliseconds
                         });
 
-<<<<<<< HEAD
                         this.logFunctionCounts(deploymentTemplate);
-=======
-                        const functionCountEvent: Telemetry.Event = {
-                            eventName: "TLE Function Counts"
-                        };
-                        const functionCounts: Histogram = deploymentTemplate.functionCounts;
-                        for (const functionName of functionCounts.keys) {
-                            functionCountEvent[functionName] = functionCounts.getCount(functionName);
-                        }
-                        this.log(functionCountEvent);
->>>>>>> 31e21017
                     }
 
                     this.logDeploymentTemplateErrors(document, deploymentTemplate);
