--- conflicted
+++ resolved
@@ -1,1491 +1,1397 @@
-/*---------------------------------------------------------------------------------------------
- *  Copyright (c) Microsoft Corporation. All rights reserved.
- *  Licensed under the MIT License. See License.md in the project root for license information.
- *--------------------------------------------------------------------------------------------*/
-
-// tslint:disable:promise-function-async max-line-length // Grandfathered in
-
-import * as assert from "assert";
-import * as fse from 'fs-extra';
-import * as path from 'path';
-import * as vscode from "vscode";
-import { AzureUserInput, callWithTelemetryAndErrorHandling, callWithTelemetryAndErrorHandlingSync, createAzExtOutputChannel, createTelemetryReporter, IActionContext, registerCommand, registerUIExtensionVariables, TelemetryProperties } from "vscode-azureextensionui";
-import { uninstallDotnet } from "./acquisition/dotnetAcquisition";
-import * as Completion from "./Completion";
-import { armTemplateLanguageId, configKeys, configPrefix, expressionsDiagnosticsCompletionMessage, expressionsDiagnosticsSource, extensionName, globalStateKeys } from "./constants";
-import { DeploymentDocument } from "./DeploymentDocument";
-import { DeploymentTemplate } from "./DeploymentTemplate";
-import { ext } from "./extensionVariables";
-import { Histogram } from "./Histogram";
-import * as Hover from './Hover';
-import { DefinitionKind } from "./INamedDefinition";
-import { IncorrectArgumentsCountIssue } from "./IncorrectArgumentsCountIssue";
-import { getInsertItemType, InsertItem } from "./insertItem";
-import * as Json from "./JSON";
-import * as language from "./Language";
-import { reloadSchemas } from "./languageclient/reloadSchemas";
-import { startArmLanguageServer, stopArmLanguageServer } from "./languageclient/startArmLanguageServer";
-import { DeploymentFileMapping } from "./parameterFiles/DeploymentFileMapping";
-import { DeploymentParameters } from "./parameterFiles/DeploymentParameters";
-import { considerQueryingForParameterFile, getFriendlyPathToFile, openParameterFile, openTemplateFile, selectParameterFile } from "./parameterFiles/parameterFiles";
-import { setParameterFileContext } from "./parameterFiles/setParameterFileContext";
-import { IReferenceSite, PositionContext } from "./PositionContext";
-import { ReferenceList } from "./ReferenceList";
-import { resetGlobalState } from "./resetGlobalState";
-import { getPreferredSchema } from "./schemas";
-import { getFunctionParamUsage } from "./signatureFormatting";
-import { getQuickPickItems, sortTemplate, SortType } from "./sortTemplate";
-import { Stopwatch } from "./Stopwatch";
-import { mightBeDeploymentParameters, mightBeDeploymentTemplate, templateDocumentSelector, templateOrParameterDocumentSelector } from "./supported";
-import { survey } from "./survey";
-import { TemplatePositionContext } from "./TemplatePositionContext";
-import * as TLE from "./TLE";
-import { JsonOutlineProvider } from "./Treeview";
-import { UnrecognizedBuiltinFunctionIssue } from "./UnrecognizedFunctionIssues";
-import { normalizePath } from "./util/normalizePath";
-import { Cancellation } from "./util/throwOnCancel";
-import { onCompletionActivated, toVsCodeCompletionItem } from "./util/toVsCodeCompletionItem";
-import { getVSCodeRangeFromSpan } from "./util/vscodePosition";
-
-interface IErrorsAndWarnings {
-    errors: language.Issue[];
-    warnings: language.Issue[];
-}
-
-const invalidRenameError = "Only parameters, variables, user namespaces and user functions can be renamed.";
-
-// This method is called when your extension is activated
-// Your extension is activated the very first time the command is executed
-export async function activateInternal(context: vscode.ExtensionContext, perfStats: { loadStartTime: number; loadEndTime: number }): Promise<void> {
-    ext.context = context;
-    ext.reporter = createTelemetryReporter(context);
-    ext.outputChannel = createAzExtOutputChannel(extensionName, configPrefix);
-    ext.ui = new AzureUserInput(context.globalState);
-
-    context.subscriptions.push(ext.completionItemsSpy);
-
-    ext.deploymentFileMapping.setValue(new DeploymentFileMapping(ext.configuration));
-
-    registerUIExtensionVariables(ext);
-
-    await callWithTelemetryAndErrorHandling('activate', async (actionContext: IActionContext): Promise<void> => {
-        actionContext.telemetry.properties.isActivationEvent = 'true';
-        actionContext.telemetry.measurements.mainFileLoad = (perfStats.loadEndTime - perfStats.loadStartTime) / 1000;
-        actionContext.telemetry.properties.autoDetectJsonTemplates = String(vscode.workspace.getConfiguration(configPrefix).get<boolean>(configKeys.autoDetectJsonTemplates));
-
-        context.subscriptions.push(new AzureRMTools(context));
-    });
-}
-
-// this method is called when your extension is deactivated
-export function deactivateInternal(): void {
-    // Nothing to do
-}
-
-export class AzureRMTools {
-    private readonly _diagnosticsCollection: vscode.DiagnosticCollection;
-    private readonly _deploymentDocuments: Map<string, DeploymentDocument> = new Map<string, DeploymentDocument>();
-    private readonly _filesAskedToUpdateSchemaThisSession: Set<string> = new Set<string>();
-    private readonly _paramsStatusBarItem: vscode.StatusBarItem;
-    private _areDeploymentTemplateEventsHookedUp: boolean = false;
-    private _diagnosticsVersion: number = 0;
-    private _mapping: DeploymentFileMapping = ext.deploymentFileMapping.getValue();
-
-    // More information can be found about this definition at https://code.visualstudio.com/docs/extensionAPI/vscode-api#DecorationRenderOptions
-    // Several of these properties are CSS properties. More information about those can be found at https://www.w3.org/wiki/CSS/Properties
-    private readonly _braceHighlightDecorationType: vscode.TextEditorDecorationType = vscode.window.createTextEditorDecorationType({
-        borderWidth: "1px",
-        borderStyle: "solid",
-        light: {
-            borderColor: "rgba(0, 0, 0, 0.2)",
-            backgroundColor: "rgba(0, 0, 0, 0.05)"
-        },
-        dark: {
-            borderColor: "rgba(128, 128, 128, 0.5)",
-            backgroundColor: "rgba(128, 128, 128, 0.1)"
-        }
-    });
-
-    // tslint:disable-next-line:max-func-body-length
-    constructor(context: vscode.ExtensionContext) {
-        const jsonOutline: JsonOutlineProvider = new JsonOutlineProvider(context);
-        ext.jsonOutlineProvider = jsonOutline;
-        context.subscriptions.push(vscode.window.registerTreeDataProvider("azurerm-vscode-tools.template-outline", jsonOutline));
-
-        registerCommand("azurerm-vscode-tools.treeview.goto", (_actionContext: IActionContext, range: vscode.Range) => jsonOutline.goToDefinition(range));
-        registerCommand("azurerm-vscode-tools.completion-activated", (actionContext: IActionContext, args: object) => {
-            onCompletionActivated(actionContext, args);
+    /*---------------------------------------------------------------------------------------------
+    *  Copyright (c) Microsoft Corporation. All rights reserved.
+    *  Licensed under the MIT License. See License.md in the project root for license information.
+    *--------------------------------------------------------------------------------------------*/
+
+    // tslint:disable:promise-function-async max-line-length // Grandfathered in
+
+    import * as assert from "assert";
+    import * as fse from 'fs-extra';
+    import * as path from 'path';
+    import * as vscode from "vscode";
+    import { AzureUserInput, callWithTelemetryAndErrorHandling, callWithTelemetryAndErrorHandlingSync, createAzExtOutputChannel, createTelemetryReporter, IActionContext, registerCommand, registerUIExtensionVariables, TelemetryProperties } from "vscode-azureextensionui";
+    import { uninstallDotnet } from "./acquisition/dotnetAcquisition";
+    import * as Completion from "./Completion";
+    import { armTemplateLanguageId, configKeys, configPrefix, expressionsDiagnosticsCompletionMessage, expressionsDiagnosticsSource, extensionName, globalStateKeys } from "./constants";
+    import { DeploymentDocument } from "./DeploymentDocument";
+    import { DeploymentTemplate } from "./DeploymentTemplate";
+    import { ext } from "./extensionVariables";
+    import { Histogram } from "./Histogram";
+    import * as Hover from './Hover';
+    import { DefinitionKind } from "./INamedDefinition";
+    import { IncorrectArgumentsCountIssue } from "./IncorrectArgumentsCountIssue";
+    import { getInsertItemType, InsertItem } from "./insertItem";
+    import * as Json from "./JSON";
+    import * as language from "./Language";
+    import { reloadSchemas } from "./languageclient/reloadSchemas";
+    import { startArmLanguageServer, stopArmLanguageServer } from "./languageclient/startArmLanguageServer";
+    import { DeploymentFileMapping } from "./parameterFiles/DeploymentFileMapping";
+    import { DeploymentParameters } from "./parameterFiles/DeploymentParameters";
+    import { considerQueryingForParameterFile, getFriendlyPathToFile, openParameterFile, openTemplateFile, selectParameterFile } from "./parameterFiles/parameterFiles";
+    import { setParameterFileContext } from "./parameterFiles/setParameterFileContext";
+    import { IReferenceSite, PositionContext } from "./PositionContext";
+    import { ReferenceList } from "./ReferenceList";
+    import { resetGlobalState } from "./resetGlobalState";
+    import { getPreferredSchema } from "./schemas";
+    import { getFunctionParamUsage } from "./signatureFormatting";
+    import { getQuickPickItems, sortTemplate, SortType } from "./sortTemplate";
+    import { Stopwatch } from "./Stopwatch";
+    import { mightBeDeploymentParameters, mightBeDeploymentTemplate, templateDocumentSelector, templateOrParameterDocumentSelector } from "./supported";
+    import { survey } from "./survey";
+    import { TemplatePositionContext } from "./TemplatePositionContext";
+    import * as TLE from "./TLE";
+    import { JsonOutlineProvider } from "./Treeview";
+    import { UnrecognizedBuiltinFunctionIssue } from "./UnrecognizedFunctionIssues";
+    import { normalizePath } from "./util/normalizePath";
+    import { Cancellation } from "./util/throwOnCancel";
+    import { onCompletionActivated, toVsCodeCompletionItem } from "./util/toVsCodeCompletionItem";
+    import { getVSCodeRangeFromSpan } from "./util/vscodePosition";
+
+    interface IErrorsAndWarnings {
+        errors: language.Issue[];
+        warnings: language.Issue[];
+    }
+
+    const invalidRenameError = "Only parameters, variables, user namespaces and user functions can be renamed.";
+
+    // This method is called when your extension is activated
+    // Your extension is activated the very first time the command is executed
+    export async function activateInternal(context: vscode.ExtensionContext, perfStats: { loadStartTime: number; loadEndTime: number }): Promise<void> {
+        ext.context = context;
+        ext.reporter = createTelemetryReporter(context);
+        ext.outputChannel = createAzExtOutputChannel(extensionName, configPrefix);
+        ext.ui = new AzureUserInput(context.globalState);
+
+        context.subscriptions.push(ext.completionItemsSpy);
+
+        ext.deploymentFileMapping.setValue(new DeploymentFileMapping(ext.configuration));
+
+        registerUIExtensionVariables(ext);
+
+        await callWithTelemetryAndErrorHandling('activate', async (actionContext: IActionContext): Promise<void> => {
+            actionContext.telemetry.properties.isActivationEvent = 'true';
+            actionContext.telemetry.measurements.mainFileLoad = (perfStats.loadEndTime - perfStats.loadStartTime) / 1000;
+            actionContext.telemetry.properties.autoDetectJsonTemplates = String(vscode.workspace.getConfiguration(configPrefix).get<boolean>(configKeys.autoDetectJsonTemplates));
+
+            context.subscriptions.push(new AzureRMTools(context));
         });
-        registerCommand('azurerm-vscode-tools.uninstallDotnet', async () => {
-            await stopArmLanguageServer();
-            await uninstallDotnet();
+    }
+
+    // this method is called when your extension is deactivated
+    export function deactivateInternal(): void {
+        // Nothing to do
+    }
+
+    export class AzureRMTools {
+        private readonly _diagnosticsCollection: vscode.DiagnosticCollection;
+        private readonly _deploymentDocuments: Map<string, DeploymentDocument> = new Map<string, DeploymentDocument>();
+        private readonly _filesAskedToUpdateSchemaThisSession: Set<string> = new Set<string>();
+        private readonly _paramsStatusBarItem: vscode.StatusBarItem;
+        private _areDeploymentTemplateEventsHookedUp: boolean = false;
+        private _diagnosticsVersion: number = 0;
+        private _mapping: DeploymentFileMapping = ext.deploymentFileMapping.getValue();
+
+        // More information can be found about this definition at https://code.visualstudio.com/docs/extensionAPI/vscode-api#DecorationRenderOptions
+        // Several of these properties are CSS properties. More information about those can be found at https://www.w3.org/wiki/CSS/Properties
+        private readonly _braceHighlightDecorationType: vscode.TextEditorDecorationType = vscode.window.createTextEditorDecorationType({
+            borderWidth: "1px",
+            borderStyle: "solid",
+            light: {
+                borderColor: "rgba(0, 0, 0, 0.2)",
+                backgroundColor: "rgba(0, 0, 0, 0.05)"
+            },
+            dark: {
+                borderColor: "rgba(128, 128, 128, 0.5)",
+                backgroundColor: "rgba(128, 128, 128, 0.1)"
+            }
         });
-        registerCommand("azurerm-vscode-tools.reloadSchemas", async () => {
-            await reloadSchemas();
-        });
-        registerCommand("azurerm-vscode-tools.sortTemplate", async (_context: IActionContext, uri?: vscode.Uri, editor?: vscode.TextEditor) => {
+
+        // tslint:disable-next-line:max-func-body-length
+        constructor(context: vscode.ExtensionContext) {
+            const jsonOutline: JsonOutlineProvider = new JsonOutlineProvider(context);
+            ext.jsonOutlineProvider = jsonOutline;
+            context.subscriptions.push(vscode.window.registerTreeDataProvider("azurerm-vscode-tools.template-outline", jsonOutline));
+
+            registerCommand("azurerm-vscode-tools.treeview.goto", (_actionContext: IActionContext, range: vscode.Range) => jsonOutline.goToDefinition(range));
+            registerCommand("azurerm-vscode-tools.completion-activated", (actionContext: IActionContext, args: object) => {
+                onCompletionActivated(actionContext, args);
+            });
+            registerCommand('azurerm-vscode-tools.uninstallDotnet', async () => {
+                await stopArmLanguageServer();
+                await uninstallDotnet();
+            });
+            registerCommand("azurerm-vscode-tools.reloadSchemas", async () => {
+                await reloadSchemas();
+            });
+            registerCommand("azurerm-vscode-tools.sortTemplate", async (_context: IActionContext, uri?: vscode.Uri, editor?: vscode.TextEditor) => {
+                editor = editor || vscode.window.activeTextEditor;
+                uri = uri || vscode.window.activeTextEditor?.document.uri;
+                // If "Sort template..." was called from the context menu for ARM template outline
+                if (typeof uri === "string") {
+                    uri = vscode.window.activeTextEditor?.document.uri;
+                }
+                if (uri && editor) {
+                    const sortType = await ext.ui.showQuickPick(getQuickPickItems(), { placeHolder: 'What do you want to sort?' });
+                    await this.sortTemplate(sortType.value, uri, editor);
+                }
+            });
+            registerCommand("azurerm-vscode-tools.sortFunctions", async () => {
+                await this.sortTemplate(SortType.Functions);
+            });
+            registerCommand("azurerm-vscode-tools.sortOutputs", async () => {
+                await this.sortTemplate(SortType.Outputs);
+            });
+            registerCommand("azurerm-vscode-tools.sortParameters", async () => {
+                await this.sortTemplate(SortType.Parameters);
+            });
+            registerCommand("azurerm-vscode-tools.sortResources", async () => {
+                await this.sortTemplate(SortType.Resources);
+            });
+            registerCommand("azurerm-vscode-tools.sortVariables", async () => {
+                await this.sortTemplate(SortType.Variables);
+            });
+            registerCommand("azurerm-vscode-tools.sortTopLevel", async () => {
+                await this.sortTemplate(SortType.TopLevel);
+            });
+            registerCommand(
+                "azurerm-vscode-tools.selectParameterFile", async (actionContext: IActionContext, source?: vscode.Uri) => {
+                    await selectParameterFile(actionContext, this._mapping, source);
+                });
+            registerCommand(
+                "azurerm-vscode-tools.openParameterFile", async (_actionContext: IActionContext, source?: vscode.Uri) => {
+                    source = source ?? vscode.window.activeTextEditor?.document.uri;
+                    await openParameterFile(this._mapping, source, undefined);
+                });
+            registerCommand(
+                "azurerm-vscode-tools.openTemplateFile", async (_actionContext: IActionContext, source?: vscode.Uri) => {
+                    source = source ?? vscode.window.activeTextEditor?.document.uri;
+                    await openTemplateFile(this._mapping, source, undefined);
+                });
+            registerCommand("azurerm-vscode-tools.insertItem", async (_context: IActionContext, uri?: vscode.Uri, editor?: vscode.TextEditor) => {
+                editor = editor || vscode.window.activeTextEditor;
+                uri = uri || vscode.window.activeTextEditor?.document.uri;
+                // If "Sort template..." was called from the context menu for ARM template outline
+                if (typeof uri === "string") {
+                    uri = vscode.window.activeTextEditor?.document.uri;
+                }
+                if (uri && editor) {
+                    const sortType = await ext.ui.showQuickPick(getInsertItemType(), { placeHolder: 'What do you want to insert?' });
+                    await this.insertItem(sortType.value, uri, editor);
+                }
+            });
+            registerCommand("azurerm-vscode-tools.insertParameter", async () => {
+                await this.insertItem(SortType.Parameters);
+            });
+            registerCommand("azurerm-vscode-tools.insertVariable", async () => {
+                await this.insertItem(SortType.Variables);
+            });
+            registerCommand("azurerm-vscode-tools.insertOutput", async () => {
+                await this.insertItem(SortType.Outputs);
+            });
+            registerCommand("azurerm-vscode-tools.insertFunction", async () => {
+                await this.insertItem(SortType.Functions);
+            });
+            registerCommand("azurerm-vscode-tools.insertResource", async () => {
+                await this.insertItem(SortType.Resources);
+            });
+            registerCommand("azurerm-vscode-tools.resetGlobalState", resetGlobalState);
+            registerCommand("azurerm-vscode-tools.codeAction.addAllMissingParameters", async (actionContext: IActionContext, source?: vscode.Uri) => {
+                await this.addMissingParameters(actionContext, source, false);
+            });
+            registerCommand("azurerm-vscode-tools.codeAction.addMissingRequiredParameters", async (actionContext: IActionContext, source?: vscode.Uri) => {
+                await this.addMissingParameters(actionContext, source, true);
+            });
+
+            this._paramsStatusBarItem = vscode.window.createStatusBarItem(vscode.StatusBarAlignment.Left);
+            ext.context.subscriptions.push(this._paramsStatusBarItem);
+
+            vscode.window.onDidChangeActiveTextEditor(this.onActiveTextEditorChanged, this, context.subscriptions);
+            vscode.workspace.onDidOpenTextDocument(this.onDocumentOpened, this, context.subscriptions);
+            vscode.workspace.onDidChangeTextDocument(this.onDocumentChanged, this, context.subscriptions);
+            vscode.workspace.onDidChangeConfiguration(
+                async () => {
+                    this._mapping.resetCache();
+                    // tslint:disable-next-line: no-floating-promises
+                    this.updateEditorState();
+                },
+                this,
+                context.subscriptions);
+
+            this._diagnosticsCollection = vscode.languages.createDiagnosticCollection("azurerm-tools-expressions");
+            context.subscriptions.push(this._diagnosticsCollection);
+
+            const activeEditor: vscode.TextEditor | undefined = vscode.window.activeTextEditor;
+            if (activeEditor) {
+                const activeDocument = activeEditor.document;
+                this.updateOpenedDocument(activeDocument);
+            }
+        }
+
+        private async addMissingParameters(
+            actionContext: IActionContext,
+            source: vscode.Uri | undefined,
+            onlyRequiredParameters: boolean
+        ): Promise<void> {
+            source = source || vscode.window.activeTextEditor?.document.uri;
+            const editor = vscode.window.activeTextEditor;
+            const paramsUri = source || editor?.document.uri;
+            if (editor && paramsUri && editor.document.uri.fsPath === paramsUri.fsPath) {
+                let { doc, associatedDoc: template } = await this.getDeploymentDocAndAssociatedDoc(editor.document, Cancellation.cantCancel);
+                if (doc instanceof DeploymentParameters) {
+                    await doc.addMissingParameters(
+                        editor,
+                        <DeploymentTemplate>template,
+                        onlyRequiredParameters);
+                }
+            }
+        }
+
+        private async sortTemplate(sortType: SortType, documentUri?: vscode.Uri, editor?: vscode.TextEditor): Promise<void> {
             editor = editor || vscode.window.activeTextEditor;
-            uri = uri || vscode.window.activeTextEditor?.document.uri;
-            // If "Sort template..." was called from the context menu for ARM template outline
-            if (typeof uri === "string") {
-                uri = vscode.window.activeTextEditor?.document.uri;
-            }
-            if (uri && editor) {
-                const sortType = await ext.ui.showQuickPick(getQuickPickItems(), { placeHolder: 'What do you want to sort?' });
-                await this.sortTemplate(sortType.value, uri, editor);
-            }
-        });
-        registerCommand("azurerm-vscode-tools.sortFunctions", async () => {
-            await this.sortTemplate(SortType.Functions);
-        });
-        registerCommand("azurerm-vscode-tools.sortOutputs", async () => {
-            await this.sortTemplate(SortType.Outputs);
-        });
-        registerCommand("azurerm-vscode-tools.sortParameters", async () => {
-            await this.sortTemplate(SortType.Parameters);
-        });
-        registerCommand("azurerm-vscode-tools.sortResources", async () => {
-            await this.sortTemplate(SortType.Resources);
-        });
-        registerCommand("azurerm-vscode-tools.sortVariables", async () => {
-            await this.sortTemplate(SortType.Variables);
-        });
-        registerCommand("azurerm-vscode-tools.sortTopLevel", async () => {
-            await this.sortTemplate(SortType.TopLevel);
-        });
-        registerCommand(
-            "azurerm-vscode-tools.selectParameterFile", async (actionContext: IActionContext, source?: vscode.Uri) => {
-                await selectParameterFile(actionContext, this._mapping, source);
-            });
-        registerCommand(
-            "azurerm-vscode-tools.openParameterFile", async (_actionContext: IActionContext, source?: vscode.Uri) => {
-                source = source ?? vscode.window.activeTextEditor?.document.uri;
-                await openParameterFile(this._mapping, source, undefined);
-            });
-        registerCommand(
-            "azurerm-vscode-tools.openTemplateFile", async (_actionContext: IActionContext, source?: vscode.Uri) => {
-                source = source ?? vscode.window.activeTextEditor?.document.uri;
-                await openTemplateFile(this._mapping, source, undefined);
-            });
-<<<<<<< HEAD
-        registerCommand("azurerm-vscode-tools.insertItem", async (_context: IActionContext, uri?: vscode.Uri, editor?: vscode.TextEditor) => {
+            documentUri = documentUri || editor?.document.uri;
+            if (editor && documentUri && editor.document.uri.fsPath === documentUri.fsPath) {
+                let deploymentTemplate = this.getOpenedDeploymentTemplate(editor.document);
+                await sortTemplate(deploymentTemplate, sortType, editor);
+            }
+        }
+
+        private async insertItem(sortType: SortType, documentUri?: vscode.Uri, editor?: vscode.TextEditor): Promise<void> {
             editor = editor || vscode.window.activeTextEditor;
-            uri = uri || vscode.window.activeTextEditor?.document.uri;
-            // If "Sort template..." was called from the context menu for ARM template outline
-            if (typeof uri === "string") {
-                uri = vscode.window.activeTextEditor?.document.uri;
-            }
-            if (uri && editor) {
-                const sortType = await ext.ui.showQuickPick(getInsertItemType(), { placeHolder: 'What do you want to insert?' });
-                await this.insertItem(sortType.value, uri, editor);
-            }
-        });
-        registerCommand("azurerm-vscode-tools.insertParameter", async () => {
-            await this.insertItem(SortType.Parameters);
-        });
-        registerCommand("azurerm-vscode-tools.insertVariable", async () => {
-            await this.insertItem(SortType.Variables);
-        });
-        registerCommand("azurerm-vscode-tools.insertOutput", async () => {
-            await this.insertItem(SortType.Outputs);
-        });
-        registerCommand("azurerm-vscode-tools.insertFunction", async () => {
-            await this.insertItem(SortType.Functions);
-        });
-        registerCommand("azurerm-vscode-tools.insertResource", async () => {
-            await this.insertItem(SortType.Resources);
-        });
-=======
->>>>>>> 527ac16f
-        registerCommand("azurerm-vscode-tools.resetGlobalState", resetGlobalState);
-        registerCommand("azurerm-vscode-tools.codeAction.addAllMissingParameters", async (actionContext: IActionContext, source?: vscode.Uri) => {
-            await this.addMissingParameters(actionContext, source, false);
-        });
-        registerCommand("azurerm-vscode-tools.codeAction.addMissingRequiredParameters", async (actionContext: IActionContext, source?: vscode.Uri) => {
-            await this.addMissingParameters(actionContext, source, true);
-        });
-
-        this._paramsStatusBarItem = vscode.window.createStatusBarItem(vscode.StatusBarAlignment.Left);
-        ext.context.subscriptions.push(this._paramsStatusBarItem);
-
-        vscode.window.onDidChangeActiveTextEditor(this.onActiveTextEditorChanged, this, context.subscriptions);
-        vscode.workspace.onDidOpenTextDocument(this.onDocumentOpened, this, context.subscriptions);
-        vscode.workspace.onDidChangeTextDocument(this.onDocumentChanged, this, context.subscriptions);
-        vscode.workspace.onDidChangeConfiguration(
-            async () => {
-                this._mapping.resetCache();
+            documentUri = documentUri || editor?.document.uri;
+            if (editor && documentUri && editor.document.uri.fsPath === documentUri.fsPath) {
+                let deploymentTemplate = this.getOpenedDeploymentTemplate(editor.document);
+                await new InsertItem(ext.ui).insertItem(deploymentTemplate, sortType, editor);
+            }
+        }
+
+        public dispose(): void {
+            callWithTelemetryAndErrorHandlingSync('dispose', (actionContext: IActionContext): void => {
+                actionContext.telemetry.properties.isActivationEvent = 'true';
+                actionContext.errorHandling.suppressDisplay = true;
+            });
+        }
+
+        // Add the deployment doc to our list of opened deployment docs
+        private setOpenedDeploymentDocument(documentUri: vscode.Uri, deploymentDocument: DeploymentDocument | undefined): void {
+            assert(documentUri);
+            const normalizedPath = normalizePath(documentUri);
+            if (deploymentDocument) {
+                this._deploymentDocuments.set(normalizedPath, deploymentDocument);
+            } else {
+                this._deploymentDocuments.delete(normalizedPath);
+            }
+        }
+
+        private getOpenedDeploymentDocument(documentOrUri: vscode.TextDocument | vscode.Uri): DeploymentDocument | undefined {
+            assert(documentOrUri);
+            const uri = documentOrUri instanceof vscode.Uri ? documentOrUri : documentOrUri.uri;
+            const normalizedPath = normalizePath(uri);
+            return this._deploymentDocuments.get(normalizedPath);
+        }
+
+        private getOpenedDeploymentTemplate(documentOrUri: vscode.TextDocument | vscode.Uri): DeploymentTemplate | undefined {
+            const file = this.getOpenedDeploymentDocument(documentOrUri);
+            return file instanceof DeploymentTemplate ? file : undefined;
+        }
+
+        private getOpenedDeploymentParameters(documentOrUri: vscode.TextDocument | vscode.Uri): DeploymentParameters | undefined {
+            const file = this.getOpenedDeploymentDocument(documentOrUri);
+            return file instanceof DeploymentParameters ? file : undefined;
+        }
+
+        /**
+         * Analyzes a text document that has been opened, and handles it appropriately if
+         * it's a deployment template or parameter file
+         */
+        private updateOpenedDocument(textDocument: vscode.TextDocument): void {
+            // tslint:disable-next-line:no-suspicious-comment
+            // TODO: refactor
+            // tslint:disable-next-line:max-func-body-length cyclomatic-complexity
+            callWithTelemetryAndErrorHandlingSync('updateDeploymentDocument', (actionContext: IActionContext): void => {
+                actionContext.errorHandling.suppressDisplay = true;
+                actionContext.telemetry.suppressIfSuccessful = true;
+                actionContext.telemetry.properties.isActivationEvent = 'true';
+                actionContext.telemetry.properties.fileExt = path.extname(textDocument.fileName);
+
+                assert(textDocument);
+                const editor: vscode.TextEditor | undefined = vscode.window.activeTextEditor;
+                const stopwatch = new Stopwatch();
+                stopwatch.start();
+
+                let treatAsDeploymentTemplate = false;
+                let treatAsDeploymentParameters = false;
+                const documentUri = textDocument.uri;
+
+                if (textDocument.languageId === armTemplateLanguageId) {
+                    // Lang ID is set to arm-template, whether auto or manual, respect the setting
+                    treatAsDeploymentTemplate = true;
+                }
+
+                // If the documentUri is not in our dictionary of deployment templates, then either
+                //   it's not a deployment file, or else this document was just opened (as opposed
+                //   to changed/updated).
+                // Note that it might have been opened, then closed, then reopened, or it
+                //   might have had its schema changed in the editor to make it a deployment file.
+                const isNewlyOpened: boolean = !this.getOpenedDeploymentDocument(documentUri);
+
+                // Is it a deployment template file?
+                let shouldParseFile = treatAsDeploymentTemplate || mightBeDeploymentTemplate(textDocument);
+                if (shouldParseFile) {
+                    // Do a full parse
+                    let deploymentTemplate: DeploymentTemplate = new DeploymentTemplate(textDocument.getText(), documentUri);
+                    if (deploymentTemplate.hasArmSchemaUri()) {
+                        treatAsDeploymentTemplate = true;
+                    }
+                    actionContext.telemetry.measurements.parseDurationInMilliseconds = stopwatch.duration.totalMilliseconds;
+
+                    if (treatAsDeploymentTemplate) {
+                        this.ensureDeploymentDocumentEventsHookedUp();
+                        this.setOpenedDeploymentDocument(documentUri, deploymentTemplate);
+                        survey.registerActiveUse();
+
+                        if (isNewlyOpened) {
+                            // A deployment template has been opened (as opposed to having been tabbed to)
+
+                            // Make sure the language ID is set to arm-template
+                            if (textDocument.languageId !== armTemplateLanguageId) {
+                                // The document will be reloaded, firing this event again with the new langid
+                                AzureRMTools.setLanguageToArm(textDocument, actionContext);
+                                return;
+                            }
+                        }
+
+                        // Not waiting for return
+                        // tslint:disable-next-line: no-floating-promises
+                        this.reportDeploymentTemplateErrors(textDocument, deploymentTemplate).then(async (errorsWarnings) => {
+                            if (isNewlyOpened) {
+                                // Telemetry for template opened
+                                if (errorsWarnings) {
+                                    this.reportTemplateOpenedTelemetry(textDocument, deploymentTemplate, stopwatch, errorsWarnings);
+                                }
+
+                                // No guarantee that active editor is the one we're processing, ignore if not
+                                if (editor && editor.document === textDocument) {
+                                    // Are they using an older schema?  Ask to update.
+                                    // tslint:disable-next-line: no-suspicious-comment
+                                    // TODO: Move to separate file
+                                    this.considerQueryingForNewerSchema(editor, deploymentTemplate);
+
+                                    // Is there a possibly-matching params file they might want to associate?
+                                    considerQueryingForParameterFile(this._mapping, textDocument);
+                                }
+                            }
+                        });
+                    }
+                }
+
+                if (!treatAsDeploymentTemplate) {
+                    // Is it a parameter file?
+                    let shouldParseParameterFile = treatAsDeploymentTemplate || mightBeDeploymentParameters(textDocument);
+                    if (shouldParseParameterFile) {
+                        // Do a full parse
+                        let deploymentParameters: DeploymentParameters = new DeploymentParameters(textDocument.getText(), textDocument.uri);
+                        if (deploymentParameters.hasParametersUri()) {
+                            treatAsDeploymentParameters = true;
+                        }
+
+                        // This could theoretically include time for parsing for a deployment template as well but isn't likely
+                        actionContext.telemetry.measurements.parseDurationInMilliseconds = stopwatch.duration.totalMilliseconds;
+
+                        if (treatAsDeploymentParameters) {
+                            this.ensureDeploymentDocumentEventsHookedUp();
+                            this.setOpenedDeploymentDocument(documentUri, deploymentParameters);
+                            survey.registerActiveUse();
+
+                            // tslint:disable-next-line: no-floating-promises
+                            this.reportDeploymentParametersErrors(textDocument, deploymentParameters).then(async (errorsWarnings) => {
+                                if (isNewlyOpened && errorsWarnings) {
+                                    // A deployment template has been opened (as opposed to having been tabbed to)
+
+                                    // Telemetry for parameter file opened
+                                    await this.reportParameterFileOpenedTelemetry(textDocument, deploymentParameters, stopwatch, errorsWarnings);
+                                }
+                            });
+                        }
+                    }
+
+                    if (!treatAsDeploymentTemplate && !treatAsDeploymentParameters) {
+                        // If the document is not a deployment file, then we need
+                        // to remove it from our deployment file cache. It doesn't
+                        // matter if the document is a JSON file and was never a
+                        // deployment file, or if the document was a deployment
+                        // file and then was modified to no longer be a deployment
+                        // file (the $schema property changed to not be a
+                        // template/params schema). In either case, we should
+                        // remove it from our cache.
+                        this.closeDeploymentFile(textDocument);
+                    }
+
+                    // tslint:disable-next-line: no-floating-promises
+                    this.updateEditorState();
+                }
+            });
+        }
+
+        private static setLanguageToArm(document: vscode.TextDocument, actionContext: IActionContext): void {
+            vscode.languages.setTextDocumentLanguage(document, armTemplateLanguageId);
+
+            actionContext.telemetry.properties.switchedToArm = 'true';
+            actionContext.telemetry.properties.docLangId = document.languageId;
+            actionContext.telemetry.properties.docExtension = path.extname(document.fileName);
+            actionContext.telemetry.suppressIfSuccessful = false;
+        }
+
+        private reportTemplateOpenedTelemetry(
+            document: vscode.TextDocument,
+            deploymentTemplate: DeploymentTemplate,
+            stopwatch: Stopwatch,
+            errorsWarnings: IErrorsAndWarnings
+        ): void {
+            // tslint:disable-next-line: restrict-plus-operands
+            const functionsInEachNamespace = deploymentTemplate.topLevelScope.namespaceDefinitions.map(ns => ns.members.length);
+            // tslint:disable-next-line: restrict-plus-operands
+            const totalUserFunctionsCount = functionsInEachNamespace.reduce((sum, count) => sum + count, 0);
+
+            const issuesHistograph = new Histogram();
+            for (const error of errorsWarnings.errors) {
+                issuesHistograph.add(`extErr:${error.kind}`);
+            }
+            for (const warning of errorsWarnings.warnings) {
+                issuesHistograph.add(`extWarn:${warning.kind}`);
+            }
+
+            ext.reporter.sendTelemetryEvent(
+                "Deployment Template Opened",
+                {
+                    docLangId: document.languageId,
+                    docExtension: path.extname(document.fileName),
+                    // tslint:disable-next-line: strict-boolean-expressions
+                    schema: deploymentTemplate.schemaUri || "",
+                    // tslint:disable-next-line: strict-boolean-expressions
+                    apiProfile: deploymentTemplate.apiProfile || "",
+                    issues: this.histogramToTelemetryString(issuesHistograph)
+                },
+                {
+                    documentSizeInCharacters: document.getText().length,
+                    parseDurationInMilliseconds: stopwatch.duration.totalMilliseconds,
+                    lineCount: deploymentTemplate.lineCount,
+                    maxLineLength: deploymentTemplate.getMaxLineLength(),
+                    paramsCount: deploymentTemplate.topLevelScope.parameterDefinitions.length,
+                    varsCount: deploymentTemplate.topLevelScope.variableDefinitions.length,
+                    namespacesCount: deploymentTemplate.topLevelScope.namespaceDefinitions.length,
+                    userFunctionsCount: totalUserFunctionsCount,
+                    multilineStringCount: deploymentTemplate.getMultilineStringCount(),
+                    commentCount: deploymentTemplate.getCommentCount(),
+                    extErrorsCount: errorsWarnings.errors.length,
+                    extWarnCount: errorsWarnings.warnings.length,
+                    linkedParameterFiles: this._mapping.getParameterFile(document.uri) ? 1 : 0
+                });
+
+            this.logFunctionCounts(deploymentTemplate);
+            this.logResourceUsage(deploymentTemplate);
+        }
+
+        private async reportParameterFileOpenedTelemetry(
+            document: vscode.TextDocument,
+            parameters: DeploymentParameters,
+            stopwatch: Stopwatch,
+            errorsWarnings: IErrorsAndWarnings
+        ): Promise<void> {
+            const issuesHistograph = new Histogram();
+            for (const error of errorsWarnings.errors) {
+                issuesHistograph.add(`extErr:${error.kind}`);
+            }
+            for (const warning of errorsWarnings.warnings) {
+                issuesHistograph.add(`extWarn:${warning.kind}`);
+            }
+
+            ext.reporter.sendTelemetryEvent(
+                "Parameter File Opened",
+                {
+                    docLangId: document.languageId,
+                    docExtension: path.extname(document.fileName),
+                    schema: parameters.schemaUri ?? ""
+                },
+                {
+                    documentSizeInCharacters: document.getText().length,
+                    parseDurationInMilliseconds: stopwatch.duration.totalMilliseconds,
+                    lineCount: parameters.lineCount,
+                    maxLineLength: parameters.getMaxLineLength(),
+                    paramsCount: parameters.parametersObjectValue?.length ?? 0,
+                    commentCount: parameters.getCommentCount(),
+                    linkedTemplateFiles: this._mapping.getTemplateFile(document.uri) ? 1 : 0,
+                    extErrorsCount: errorsWarnings.errors.length,
+                    extWarnCount: errorsWarnings.warnings.length
+                });
+        }
+
+        private async reportDeploymentDocumentErrors(
+            textDocument: vscode.TextDocument,
+            deploymentDocument: DeploymentDocument,
+            associatedDocument: DeploymentDocument | undefined
+        ): Promise<IErrorsAndWarnings> {
+            // Don't wait
+            // tslint:disable-next-line: no-floating-promises
+            ++this._diagnosticsVersion;
+
+            let errors: language.Issue[] = await deploymentDocument.getErrors(associatedDocument);
+            const diagnostics: vscode.Diagnostic[] = [];
+
+            for (const error of errors) {
+                diagnostics.push(this.getVSCodeDiagnosticFromIssue(deploymentDocument, error, vscode.DiagnosticSeverity.Error));
+            }
+
+            const warnings = deploymentDocument.getWarnings();
+            for (const warning of warnings) {
+                diagnostics.push(this.getVSCodeDiagnosticFromIssue(deploymentDocument, warning, vscode.DiagnosticSeverity.Warning));
+            }
+
+            let completionDiagnostic = this.getCompletedDiagnostic();
+            if (completionDiagnostic) {
+                diagnostics.push(completionDiagnostic);
+            }
+
+            this._diagnosticsCollection.set(textDocument.uri, diagnostics);
+
+            return { errors, warnings };
+        }
+
+        private async reportDeploymentTemplateErrors(
+            textDocument: vscode.TextDocument,
+            deploymentTemplate: DeploymentTemplate
+        ): Promise<IErrorsAndWarnings | undefined> {
+            return await callWithTelemetryAndErrorHandling('reportDeploymentTemplateErrors', async (actionContext: IActionContext): Promise<IErrorsAndWarnings> => {
+                actionContext.telemetry.suppressIfSuccessful = true;
+
+                // tslint:disable-next-line:no-suspicious-comment
+                // TODO: Associated parameters
+                const associatedParameters: DeploymentParameters | undefined = undefined;
+                return await this.reportDeploymentDocumentErrors(textDocument, deploymentTemplate, associatedParameters);
+            });
+        }
+
+        private async reportDeploymentParametersErrors(
+            textDocument: vscode.TextDocument,
+            deploymentParameters: DeploymentParameters
+        ): Promise<IErrorsAndWarnings | undefined> {
+            return await callWithTelemetryAndErrorHandling('reportDeploymentParametersErrors', async (actionContext: IActionContext): Promise<IErrorsAndWarnings> => {
+                actionContext.telemetry.suppressIfSuccessful = true;
+
+                const template = await this.getOrReadAssociatedTemplate(textDocument.uri, Cancellation.cantCancel);
+                return await this.reportDeploymentDocumentErrors(textDocument, deploymentParameters, template);
+            });
+        }
+
+        private considerQueryingForNewerSchema(editor: vscode.TextEditor, deploymentTemplate: DeploymentTemplate): void {
+            // Only deal with saved files, because we don't have an accurate
+            //   URI that we can track for unsaved files, and it's a better user experience.
+            if (editor.document.uri.scheme !== 'file') {
+                return;
+            }
+
+            // Only ask to upgrade once per session per file
+            const document = editor.document;
+            const documentPath = document.uri.fsPath;
+            let queriedToUpdateSchema = this._filesAskedToUpdateSchemaThisSession.has(documentPath);
+            if (queriedToUpdateSchema) {
+                return;
+            }
+
+            this._filesAskedToUpdateSchemaThisSession.add(documentPath);
+
+            const schemaValue: Json.StringValue | undefined = deploymentTemplate.schemaValue;
+            // tslint:disable-next-line: strict-boolean-expressions
+            const schemaUri: string | undefined = deploymentTemplate.schemaUri || undefined;
+            const preferredSchemaUri: string | undefined = schemaUri && getPreferredSchema(schemaUri);
+            const checkForLatestSchema = !!vscode.workspace.getConfiguration(configPrefix).get<boolean>(configKeys.checkForLatestSchema);
+
+            if (preferredSchemaUri && schemaValue) {
+                // tslint:disable-next-line: no-floating-promises // Don't wait
+                callWithTelemetryAndErrorHandling('queryUpdateSchema', async (actionContext: IActionContext): Promise<void> => {
+                    actionContext.telemetry.properties.currentSchema = schemaUri;
+                    actionContext.telemetry.properties.preferredSchema = preferredSchemaUri;
+                    actionContext.telemetry.properties.checkForLatestSchema = String(checkForLatestSchema);
+
+                    if (!checkForLatestSchema) {
+                        return;
+                    }
+
+                    // tslint:disable-next-line: strict-boolean-expressions
+                    const dontAskFiles = ext.context.globalState.get<string[]>(globalStateKeys.dontAskAboutSchemaFiles) || [];
+                    if (dontAskFiles.includes(documentPath)) {
+                        actionContext.telemetry.properties.isInDontAskList = 'true';
+                        return;
+                    }
+
+                    const yes: vscode.MessageItem = { title: "Use latest" };
+                    const notNow: vscode.MessageItem = { title: "Not now" };
+                    const neverForThisFile: vscode.MessageItem = { title: "Never for this file" };
+
+                    const response = await ext.ui.showWarningMessage(
+                        `Would you like to use the latest schema for deployment template "${path.basename(document.uri.path)}" (note: some tools may be unable to process the latest schema)?`,
+                        {
+                            learnMoreLink: "https://aka.ms/vscode-azurearmtools-updateschema"
+                        },
+                        yes,
+                        notNow,
+                        neverForThisFile
+                    );
+                    actionContext.telemetry.properties.response = response.title;
+
+                    switch (response.title) {
+                        case yes.title:
+                            await this.replaceSchema(document.uri, deploymentTemplate, schemaValue.unquotedValue, preferredSchemaUri);
+                            actionContext.telemetry.properties.replacedSchema = "true";
+                            return;
+                        case notNow.title:
+                            return;
+                        case neverForThisFile.title:
+                            dontAskFiles.push(documentPath);
+                            await ext.context.globalState.update(globalStateKeys.dontAskAboutSchemaFiles, dontAskFiles);
+                            break;
+                        default:
+                            assert("queryUseNewerSchema: Unexpected response");
+                            break;
+                    }
+                });
+            }
+        }
+
+        private async replaceSchema(uri: vscode.Uri, deploymentTemplate: DeploymentTemplate, previousSchema: string, newSchema: string): Promise<void> {
+            // Editor might have been closed or tabbed away from, so make sure it's visible
+            const editor = await vscode.window.showTextDocument(uri);
+
+            // The document might have changed since we asked, so find the $schema again
+            const currentTemplate = new DeploymentTemplate(editor.document.getText(), editor.document.uri);
+            const currentSchemaValue: Json.StringValue | undefined = currentTemplate.schemaValue;
+            if (currentSchemaValue && currentSchemaValue.unquotedValue === previousSchema) {
+                const range = getVSCodeRangeFromSpan(currentTemplate, currentSchemaValue.unquotedSpan);
+                await editor.edit(edit => {
+                    // Replace $schema value
+                    edit.replace(range, newSchema);
+                });
+
+                // Select what we just replaced
+                editor.selection = new vscode.Selection(range.start, range.end);
+                editor.revealRange(range, vscode.TextEditorRevealType.Default);
+            } else {
+                throw new Error("The document has changed, the $schema was not replaced.");
+            }
+        }
+
+        private getCompletedDiagnostic(): vscode.Diagnostic | undefined {
+            if (ext.addCompletedDiagnostic) {
+                // Add a diagnostic to indicate expression validation is done (for testing)
+                return {
+                    severity: vscode.DiagnosticSeverity.Information,
+                    message: `${expressionsDiagnosticsCompletionMessage}, version ${this._diagnosticsVersion}`,
+                    source: expressionsDiagnosticsSource,
+                    code: "",
+                    range: new vscode.Range(0, 0, 0, 0)
+                };
+            } else {
+                return undefined;
+            }
+        }
+
+        /**
+         * Hook up events related to template files (as opposed to plain JSON files). This is only called when
+         * actual template files are open, to avoid slowing performance when simple JSON files are opened.
+         */
+        private ensureDeploymentDocumentEventsHookedUp(): void {
+            if (this._areDeploymentTemplateEventsHookedUp) {
+                return;
+            }
+            this._areDeploymentTemplateEventsHookedUp = true;
+
+            vscode.window.onDidChangeTextEditorSelection(this.onTextSelectionChanged, this, ext.context.subscriptions);
+
+            vscode.workspace.onDidCloseTextDocument(this.onDocumentClosed, this, ext.context.subscriptions);
+
+            const hoverProvider: vscode.HoverProvider = {
+                provideHover: async (document: vscode.TextDocument, position: vscode.Position, token: vscode.CancellationToken): Promise<vscode.Hover | undefined> => {
+                    return await this.onProvideHover(document, position, token);
+                }
+            };
+            ext.context.subscriptions.push(vscode.languages.registerHoverProvider(templateDocumentSelector, hoverProvider));
+
+            // Code actions provider
+            const codeActionProvider: vscode.CodeActionProvider = {
+                provideCodeActions: async (
+                    textDocument: vscode.TextDocument,
+                    range: vscode.Range | vscode.Selection,
+                    context: vscode.CodeActionContext,
+                    token: vscode.CancellationToken
+                ): Promise<(vscode.Command | vscode.CodeAction)[] | undefined> => {
+                    return await this.onProvideCodeActions(textDocument, range, context, token);
+                }
+            };
+            ext.context.subscriptions.push(
+                vscode.languages.registerCodeActionsProvider(
+                    templateOrParameterDocumentSelector,
+                    codeActionProvider,
+                    {
+                        providedCodeActionKinds: [
+                            vscode.CodeActionKind.QuickFix
+                        ]
+                    }
+                ));
+
+            // tslint:disable-next-line:no-suspicious-comment
+            const completionProvider: vscode.CompletionItemProvider = {
+                provideCompletionItems: async (
+                    document: vscode.TextDocument,
+                    position: vscode.Position,
+                    token: vscode.CancellationToken,
+                    context: vscode.CompletionContext
+                ): Promise<vscode.CompletionList | undefined> => {
+                    return await this.onProvideCompletions(document, position, token);
+                },
+                resolveCompletionItem: (item: vscode.CompletionItem, token: vscode.CancellationToken): vscode.CompletionItem => {
+                    return this.onResolveCompletionItem(item, token);
+                }
+            };
+            ext.context.subscriptions.push(
+                vscode.languages.registerCompletionItemProvider(
+                    templateOrParameterDocumentSelector,
+                    completionProvider,
+                    "'", "[", ".", "(", '"'
+                ));
+
+            // tslint:disable-next-line:no-suspicious-comment
+            const definitionProvider: vscode.DefinitionProvider = {
+                provideDefinition: async (document: vscode.TextDocument, position: vscode.Position, token: vscode.CancellationToken): Promise<vscode.Definition | undefined> => {
+                    return await this.onProvideDefinition(document, position, token);
+                }
+            };
+            ext.context.subscriptions.push(
+                vscode.languages.registerDefinitionProvider(
+                    templateOrParameterDocumentSelector,
+                    definitionProvider));
+
+            const referenceProvider: vscode.ReferenceProvider = {
+                provideReferences: async (document: vscode.TextDocument, position: vscode.Position, context: vscode.ReferenceContext, token: vscode.CancellationToken): Promise<vscode.Location[] | undefined> => {
+                    return this.onProvideReferences(document, position, context, token);
+                }
+            };
+            ext.context.subscriptions.push(vscode.languages.registerReferenceProvider(templateOrParameterDocumentSelector, referenceProvider));
+
+            const signatureHelpProvider: vscode.SignatureHelpProvider = {
+                provideSignatureHelp: async (document: vscode.TextDocument, position: vscode.Position, token: vscode.CancellationToken): Promise<vscode.SignatureHelp | undefined> => {
+                    return await this.onProvideSignatureHelp(document, position, token);
+                }
+            };
+            ext.context.subscriptions.push(vscode.languages.registerSignatureHelpProvider(templateDocumentSelector, signatureHelpProvider, ",", "(", "\n"));
+
+            const renameProvider: vscode.RenameProvider = {
+                provideRenameEdits: async (document: vscode.TextDocument, position: vscode.Position, newName: string, token: vscode.CancellationToken): Promise<vscode.WorkspaceEdit | undefined> => {
+                    return await this.onProvideRename(document, position, newName, token);
+                },
+                prepareRename: async (document: vscode.TextDocument, position: vscode.Position, token: vscode.CancellationToken): Promise<vscode.Range | { range: vscode.Range; placeholder: string } | undefined> => {
+                    return await this.prepareRename(document, position, token);
+                }
+            };
+            ext.context.subscriptions.push(vscode.languages.registerRenameProvider(templateOrParameterDocumentSelector, renameProvider));
+
+            // tslint:disable-next-line:no-floating-promises // Don't wait
+            startArmLanguageServer();
+        }
+
+        private async updateEditorState(): Promise<void> {
+            let show = false;
+            let isTemplateFile = false;
+            let templateFileHasParamFile = false;
+            let isParamFile = false;
+            let paramFileHasTemplateFile = false;
+
+            try {
+                const activeDocument = vscode.window.activeTextEditor?.document;
+                if (activeDocument) {
+                    const deploymentTemplate = this.getOpenedDeploymentDocument(activeDocument);
+                    if (deploymentTemplate instanceof DeploymentTemplate) {
+                        show = true;
+                        isTemplateFile = true;
+                        let statusBarText: string;
+
+                        const paramFileUri = this._mapping.getParameterFile(activeDocument.uri);
+                        if (paramFileUri) {
+                            templateFileHasParamFile = true;
+                            const doesParamFileExist = await fse.pathExists(paramFileUri?.fsPath);
+                            statusBarText = `Parameters: ${getFriendlyPathToFile(paramFileUri)}`;
+                            if (!doesParamFileExist) {
+                                statusBarText += " $(error) Not found";
+                            }
+                        } else {
+                            statusBarText = "Select Parameter File...";
+                        }
+
+                        this._paramsStatusBarItem.command = "azurerm-vscode-tools.selectParameterFile";
+                        this._paramsStatusBarItem.text = statusBarText;
+                    } else if (deploymentTemplate instanceof DeploymentParameters) {
+                        show = true;
+                        isParamFile = true;
+                        let statusBarText: string;
+
+                        const templateFileUri = this._mapping.getTemplateFile(activeDocument.uri);
+                        if (templateFileUri) {
+                            paramFileHasTemplateFile = true;
+                            const doesTemplateFileExist = await fse.pathExists(templateFileUri?.fsPath);
+                            statusBarText = `Template file: ${getFriendlyPathToFile(templateFileUri)}`;
+                            if (!doesTemplateFileExist) {
+                                statusBarText += " $(error) Not found";
+                            }
+                        } else {
+                            statusBarText = "No template file selected";
+                        }
+
+                        this._paramsStatusBarItem.text = statusBarText;
+                    }
+                }
+            } finally {
+                if (show) {
+                    this._paramsStatusBarItem.show();
+                } else {
+                    this._paramsStatusBarItem.hide();
+                }
+
+                // tslint:disable-next-line: no-floating-promises
+                setParameterFileContext({
+                    isTemplateFile,
+                    hasParamFile: templateFileHasParamFile,
+                    isParamFile: isParamFile,
+                    hasTemplateFile: paramFileHasTemplateFile
+                });
+            }
+        }
+
+        /**
+         * Logs telemetry with information about the functions used in a template. Only meaningful if called
+         * in a relatively stable state, such as after first opening
+         */
+        private logFunctionCounts(deploymentTemplate: DeploymentTemplate): void {
+            // Don't wait for promise
+            // tslint:disable-next-line: no-floating-promises
+            callWithTelemetryAndErrorHandling("tle.stats", async (actionContext: IActionContext): Promise<void> => {
+                actionContext.errorHandling.suppressDisplay = true;
+                let properties: {
+                    functionCounts?: string;
+                    unrecognized?: string;
+                    incorrectArgs?: string;
+                } & TelemetryProperties = actionContext.telemetry.properties;
+
+                let issues: language.Issue[] = await deploymentTemplate.getErrors(undefined);
+
+                // Full function counts
+                const functionCounts: Histogram = deploymentTemplate.getFunctionCounts();
+                const functionsData: { [key: string]: number } = {};
+                for (const functionName of functionCounts.keys) {
+                    functionsData[<string>functionName] = functionCounts.getCount(functionName);
+                }
+                properties.functionCounts = JSON.stringify(functionsData);
+
+                // Missing function names and functions with incorrect number of arguments (useful for knowing
+                //   if our expressionMetadata.json file is up to date)
+                let unrecognized = new Set<string>();
+                let incorrectArgCounts = new Set<string>();
+                for (const issue of issues) {
+                    if (issue instanceof UnrecognizedBuiltinFunctionIssue) {
+                        unrecognized.add(issue.functionName);
+                    } else if (issue instanceof IncorrectArgumentsCountIssue) {
+                        // Encode function name as "funcname(<actual-args>)[<min-expected>..<max-expected>]"
+                        let encodedName = `${issue.functionName}(${issue.actual})[${issue.minExpected}..${issue.maxExpected}]`;
+                        incorrectArgCounts.add(encodedName);
+                    }
+                }
+                properties.unrecognized = AzureRMTools.convertSetToJson(unrecognized);
+                properties.incorrectArgs = AzureRMTools.convertSetToJson(incorrectArgCounts);
+            });
+        }
+
+        /**
+         * Log information about which resource types and apiVersions are being used
+         */
+        private logResourceUsage(deploymentTemplate: DeploymentTemplate): void {
+            // Don't wait for promise
+            // tslint:disable-next-line: no-floating-promises
+            callWithTelemetryAndErrorHandling("schema.stats", async (actionContext: IActionContext): Promise<void> => {
+                actionContext.errorHandling.suppressDisplay = true;
+                let properties: {
+                    resourceCounts?: string;
+                } & TelemetryProperties = actionContext.telemetry.properties;
+
+                const resourceCounts: Histogram = deploymentTemplate.getResourceUsage();
+                properties.resourceCounts = this.histogramToTelemetryString(resourceCounts);
+            });
+        }
+
+        private histogramToTelemetryString(histogram: Histogram): string {
+            const data: { [key: string]: number } = {};
+            for (const key of histogram.keys) {
+                data[<string>key] = histogram.getCount(key);
+            }
+            return JSON.stringify(data);
+        }
+
+        private static convertSetToJson(s: Set<string>): string {
+            // tslint:disable-next-line: strict-boolean-expressions
+            if (!s.size) {
+                return "";
+            }
+            let array: string[] = [];
+            for (let item of s) {
+                array.push(item);
+            }
+            return JSON.stringify(array);
+        }
+
+        private getVSCodeDiagnosticFromIssue(deploymentDocument: DeploymentDocument, issue: language.Issue, severity: vscode.DiagnosticSeverity): vscode.Diagnostic {
+            const range: vscode.Range = getVSCodeRangeFromSpan(deploymentDocument, issue.span);
+            const message: string = issue.message;
+            let diagnostic = new vscode.Diagnostic(range, message, severity);
+            diagnostic.source = expressionsDiagnosticsSource;
+            diagnostic.code = "";
+            return diagnostic;
+        }
+
+        private closeDeploymentFile(document: vscode.TextDocument): void {
+            assert(document);
+            this._diagnosticsCollection.delete(document.uri);
+            this.setOpenedDeploymentDocument(document.uri, undefined);
+        }
+
+        private async onProvideHover(document: vscode.TextDocument, position: vscode.Position, token: vscode.CancellationToken): Promise<vscode.Hover | undefined> {
+            return await callWithTelemetryAndErrorHandling('Hover', async (actionContext: IActionContext): Promise<vscode.Hover | undefined> => {
+                actionContext.errorHandling.suppressDisplay = true;
+                const properties = <TelemetryProperties & { hoverType?: string; tleFunctionName: string }>actionContext.telemetry.properties;
+
+                const cancel = new Cancellation(token, actionContext);
+
+                const { doc, associatedDoc } = await this.getDeploymentDocAndAssociatedDoc(document, cancel);
+                if (doc) {
+                    const context = doc.getContextFromDocumentLineAndColumnIndexes(position.line, position.character, associatedDoc);
+                    const hoverInfo: Hover.HoverInfo | undefined = context.getHoverInfo();
+
+                    if (hoverInfo) {
+                        properties.hoverType = hoverInfo.friendlyType;
+                        const hoverRange: vscode.Range = getVSCodeRangeFromSpan(doc, hoverInfo.span);
+                        const hover = new vscode.Hover(hoverInfo.getHoverText(), hoverRange);
+                        return hover;
+                    }
+                }
+
+                return undefined;
+            });
+        }
+
+        private async onProvideCompletions(document: vscode.TextDocument, position: vscode.Position, token: vscode.CancellationToken): Promise<vscode.CompletionList | undefined> {
+            return await callWithTelemetryAndErrorHandling('provideCompletionItems', async (actionContext: IActionContext): Promise<vscode.CompletionList | undefined> => {
+                actionContext.telemetry.suppressIfSuccessful = true;
+                actionContext.errorHandling.suppressDisplay = true;
+
+                const cancel = new Cancellation(token, actionContext);
+
+                const pc: PositionContext | undefined = await this.getPositionContext(document, position, cancel);
+                if (pc) {
+                    const items: Completion.Item[] = pc.getCompletionItems();
+                    const vsCodeItems = items.map(c => toVsCodeCompletionItem(pc.document, c));
+                    ext.completionItemsSpy.postCompletionItemsResult(pc.document, items, vsCodeItems);
+
+                    // vscode requires all spans to include the original position and be on the same line, otherwise
+                    //   it ignores it.  Verify that here.
+                    for (let item of vsCodeItems) {
+                        assert(item.range, "Completion item doesn't have a range");
+                        assert(item.range?.contains(position), "Completion item range doesn't include cursor");
+                        assert(item.range?.isSingleLine, "Completion item range must be a single line");
+                    }
+                    return new vscode.CompletionList(vsCodeItems, true);
+                }
+
+                return undefined;
+            });
+        }
+
+        private onResolveCompletionItem(item: vscode.CompletionItem, _token: vscode.CancellationToken): vscode.CompletionItem {
+            ext.completionItemsSpy.postCompletionItemResolution(item);
+            return item;
+        }
+
+        /**
+         * Given a document, get a DeploymentTemplate or DeploymentParameters instance from it, and then
+         * find the appropriate associated document for it
+         */
+        private async getDeploymentDocAndAssociatedDoc(
+            textDocument: vscode.TextDocument,
+            cancel: Cancellation
+        ): Promise<{ doc?: DeploymentDocument; associatedDoc?: DeploymentDocument }> {
+            cancel.throwIfCancelled();
+
+            const doc = this.getOpenedDeploymentDocument(textDocument);
+            if (!doc) {
+                // No reason to try reading from disk, if it's not in our opened list,
+                // it can't be the one in the current text document
+                return {};
+            }
+
+            if (doc instanceof DeploymentTemplate) {
+                const template: DeploymentTemplate = doc;
+                // It's a template file - find the associated parameter file, if any
+                let params: DeploymentParameters | undefined;
+                const paramsUri: vscode.Uri | undefined = this._mapping.getParameterFile(textDocument.uri);
+                if (paramsUri) {
+                    params = await this.getOrReadTemplateParameters(paramsUri);
+                    cancel.throwIfCancelled();
+                }
+
+                return { doc: template, associatedDoc: params };
+            } else if (doc instanceof DeploymentParameters) {
+                const params: DeploymentParameters = doc;
+                // It's a parameter file - find the associated template file, if any
+                let template: DeploymentTemplate | undefined;
+                const templateUri: vscode.Uri | undefined = this._mapping.getTemplateFile(textDocument.uri);
+                if (templateUri) {
+                    template = await this.getOrReadDeploymentTemplate(templateUri);
+                    cancel.throwIfCancelled();
+                }
+
+                return { doc: params, associatedDoc: template };
+            } else {
+                assert.fail("Unexpected doc type");
+            }
+        }
+
+        /**
+         * Given a document, get a DeploymentTemplate or DeploymentParameters instance from it, and then
+         * create the appropriate context for it from the given position
+         */
+        private async getPositionContext(textDocument: vscode.TextDocument, position: vscode.Position, cancel: Cancellation): Promise<PositionContext | undefined> {
+            cancel.throwIfCancelled();
+
+            const { doc, associatedDoc } = await this.getDeploymentDocAndAssociatedDoc(textDocument, cancel);
+            if (!doc) {
+                return undefined;
+            }
+
+            cancel.throwIfCancelled();
+            return doc.getContextFromDocumentLineAndColumnIndexes(position.line, position.character, associatedDoc);
+        }
+
+        /**
+         * Given a deployment template URI, return the corresponding opened DeploymentTemplate for it.
+         * If none, create a new one by reading the location from disk
+         */
+        private async getOrReadDeploymentTemplate(uri: vscode.Uri): Promise<DeploymentTemplate> {
+            // Is it already opened?
+            const doc = this.getOpenedDeploymentTemplate(uri);
+            if (doc) {
+                return doc;
+            }
+
+            // Nope, have to read it from disk
+            const contents = (await fse.readFile(uri.fsPath, { encoding: 'utf8' })).toString();
+            return new DeploymentTemplate(contents, uri);
+        }
+
+        /**
+         * Given a parameter file URI, return the corresponding opened DeploymentParameters for it.
+         * If none, create a new one by reading the location from disk
+         */
+        private async getOrReadTemplateParameters(uri: vscode.Uri): Promise<DeploymentParameters> {
+            // Is it already opened?
+            const doc = this.getOpenedDeploymentParameters(uri);
+            if (doc) {
+                return doc;
+            }
+
+            // Nope, have to read it from disk
+            const contents = (await fse.readFile(uri.fsPath, { encoding: 'utf8' })).toString();
+            return new DeploymentParameters(contents, uri);
+        }
+
+        private async getOrReadAssociatedTemplate(parameterFileUri: vscode.Uri, cancel: Cancellation): Promise<DeploymentTemplate | undefined> {
+            const templateUri: vscode.Uri | undefined = this._mapping.getTemplateFile(parameterFileUri);
+            if (templateUri) {
+                const template = await this.getOrReadDeploymentTemplate(templateUri);
+                cancel.throwIfCancelled();
+                return template;
+            }
+
+            return undefined;
+        }
+
+        private getDocTypeForTelemetry(doc: DeploymentDocument): string {
+            if (doc instanceof DeploymentTemplate) {
+                return "template";
+            } else if (doc instanceof DeploymentParameters) {
+                return "parameters";
+            } else {
+                assert.fail("Unexpected doc type");
+            }
+        }
+
+        private async onProvideDefinition(document: vscode.TextDocument, position: vscode.Position, token: vscode.CancellationToken): Promise<vscode.Location | undefined> {
+            return await callWithTelemetryAndErrorHandling('Go To Definition', async (actionContext: IActionContext): Promise<vscode.Location | undefined> => {
+                const cancel = new Cancellation(token, actionContext);
+                const pc: PositionContext | undefined = await this.getPositionContext(document, position, cancel);
+
+                if (pc) {
+                    let properties = <TelemetryProperties &
+                    {
+                        definitionType?: string;
+                        docType?: string;
+                    }>actionContext.telemetry.properties;
+                    actionContext.errorHandling.suppressDisplay = true;
+                    properties.docType = this.getDocTypeForTelemetry(pc.document);
+
+                    const refInfo = pc.getReferenceSiteInfo(false);
+                    if (refInfo && refInfo.definition.nameValue) {
+                        properties.definitionType = refInfo.definition.definitionKind;
+
+                        return new vscode.Location(
+                            refInfo.definitionDocument.documentId,
+                            getVSCodeRangeFromSpan(refInfo.definitionDocument, refInfo.definition.nameValue.span)
+                        );
+                    }
+
+                    return undefined;
+                }
+            });
+        }
+
+        private async onProvideReferences(textDocument: vscode.TextDocument, position: vscode.Position, context: vscode.ReferenceContext, token: vscode.CancellationToken): Promise<vscode.Location[] | undefined> {
+            return await callWithTelemetryAndErrorHandling('Find References', async (actionContext: IActionContext): Promise<vscode.Location[]> => {
+                const cancel = new Cancellation(token, actionContext);
+                const results: vscode.Location[] = [];
+                const pc: PositionContext | undefined = await this.getPositionContext(textDocument, position, cancel);
+                if (pc) {
+                    const references: ReferenceList | undefined = pc.getReferences();
+                    if (references && references.length > 0) {
+                        actionContext.telemetry.properties.referenceType = references.kind;
+
+                        for (const ref of references.references) {
+                            const locationUri: vscode.Uri = ref.document.documentId;
+                            const referenceRange: vscode.Range = getVSCodeRangeFromSpan(ref.document, ref.span);
+                            results.push(new vscode.Location(locationUri, referenceRange));
+                        }
+                    }
+                }
+
+                return results;
+            });
+        }
+
+        /**
+         * Provide commands for the given document and range.
+         *
+         * @param textDocument The document in which the command was invoked.
+         * @param range The selector or range for which the command was invoked. This will always be a selection if
+         * there is a currently active editor.
+         * @param context Context carrying additional information.
+         * @param token A cancellation token.
+         * @return An array of commands, quick fixes, or refactorings or a thenable of such. The lack of a result can be
+         * signaled by returning `undefined`, `null`, or an empty array.
+         */
+        private async onProvideCodeActions(
+            textDocument: vscode.TextDocument,
+            range: vscode.Range | vscode.Selection,
+            context: vscode.CodeActionContext,
+            token: vscode.CancellationToken
+        ): Promise<(vscode.Command | vscode.CodeAction)[] | undefined> {
+            return await callWithTelemetryAndErrorHandling('Provide code actions', async (actionContext: IActionContext): Promise<(vscode.Command | vscode.CodeAction)[]> => {
+                actionContext.errorHandling.suppressDisplay = true;
+                const cancel = new Cancellation(token, actionContext);
+
+                const { doc, associatedDoc } = await this.getDeploymentDocAndAssociatedDoc(textDocument, cancel);
+                if (doc) {
+                    return await doc.getCodeActions(associatedDoc, range, context);
+                }
+
+                return [];
+            });
+        }
+
+        private async onProvideSignatureHelp(textDocument: vscode.TextDocument, position: vscode.Position, token: vscode.CancellationToken): Promise<vscode.SignatureHelp | undefined> {
+            return await callWithTelemetryAndErrorHandling('provideSignatureHelp', async (actionContext: IActionContext): Promise<vscode.SignatureHelp | undefined> => {
+                actionContext.errorHandling.suppressDisplay = true;
+
+                const cancel = new Cancellation(token, actionContext);
+                const pc: PositionContext | undefined = await this.getPositionContext(textDocument, position, cancel);
+                if (pc) {
+                    let functionSignatureHelp: TLE.FunctionSignatureHelp | undefined = pc.getSignatureHelp();
+                    let signatureHelp: vscode.SignatureHelp | undefined;
+
+                    if (functionSignatureHelp) {
+                        const signatureInformation = new vscode.SignatureInformation(functionSignatureHelp.functionMetadata.usage, functionSignatureHelp.functionMetadata.description);
+                        signatureInformation.parameters = [];
+                        for (const param of functionSignatureHelp.functionMetadata.parameters) {
+                            // Parameter label needs to be in the exact same format as in the function usage (including type, if you want it to get highlighted with the parameter name)
+                            const paramUsage = getFunctionParamUsage(param.name, param.type);
+                            const paramDocumentation = "";
+                            signatureInformation.parameters.push(new vscode.ParameterInformation(paramUsage, paramDocumentation));
+                        }
+
+                        signatureHelp = new vscode.SignatureHelp();
+                        signatureHelp.activeParameter = functionSignatureHelp.activeParameterIndex;
+                        signatureHelp.activeSignature = 0;
+                        signatureHelp.signatures = [signatureInformation];
+                    }
+
+                    return signatureHelp;
+                }
+
+                return undefined;
+            });
+        }
+
+        /**
+         * Optional function for resolving and validating a position *before* running rename. The result can
+         * be a range or a range and a placeholder text. The placeholder text should be the identifier of the symbol
+         * which is being renamed - when omitted the text in the returned range is used.
+         *
+         * *Note: * This function should throw an error or return a rejected thenable when the provided location
+         * doesn't allow for a rename.
+         *
+         * @param textDocument The document in which rename will be invoked.
+         * @param position The position at which rename will be invoked.
+         * @param token A cancellation token.
+         * @return The range or range and placeholder text of the identifier that is to be renamed. The lack of a result can signaled by returning `undefined` or `null`.
+         */
+        private async prepareRename(textDocument: vscode.TextDocument, position: vscode.Position, token: vscode.CancellationToken): Promise<vscode.Range | { range: vscode.Range; placeholder: string } | undefined> {
+            return await callWithTelemetryAndErrorHandling('PrepareRename', async (actionContext) => {
+                actionContext.errorHandling.rethrow = true;
+
+                const cancel = new Cancellation(token, actionContext);
+                const pc: PositionContext | undefined = await this.getPositionContext(textDocument, position, cancel);
+                if (!token.isCancellationRequested && pc) {
+                    // Make sure the kind of item being renamed is valid
+                    const referenceSiteInfo: IReferenceSite | undefined = pc.getReferenceSiteInfo(true);
+                    if (referenceSiteInfo && referenceSiteInfo.definition.definitionKind === DefinitionKind.BuiltinFunction) {
+                        actionContext.errorHandling.suppressDisplay = true;
+                        throw new Error("Built-in functions cannot be renamed.");
+                    }
+
+                    if (referenceSiteInfo) {
+                        // Get the correct span to replace.  In particular, this fixes the fact that in JSON the rename
+                        // dialog tends to pick up the entire string of a params/var name, along with quotation marks,
+                        // but we want just the unquoted string
+                        return getVSCodeRangeFromSpan(pc.document, referenceSiteInfo.referenceSpan);
+                    }
+
+                    actionContext.errorHandling.suppressDisplay = true;
+                    throw new Error(invalidRenameError);
+                }
+
+                return undefined;
+            });
+        }
+
+        private async onProvideRename(textDocument: vscode.TextDocument, position: vscode.Position, newName: string, token: vscode.CancellationToken): Promise<vscode.WorkspaceEdit | undefined> {
+            return await callWithTelemetryAndErrorHandling('Rename', async (actionContext) => {
+                actionContext.errorHandling.rethrow = true;
+
+                const cancel = new Cancellation(token, actionContext);
+                const pc: PositionContext | undefined = await this.getPositionContext(textDocument, position, cancel);
+                if (!token.isCancellationRequested && pc) {
+                    // Make sure the kind of item being renamed is valid
+                    const result: vscode.WorkspaceEdit = new vscode.WorkspaceEdit();
+                    const referenceSiteInfo: IReferenceSite | undefined = pc.getReferenceSiteInfo(true);
+                    if (referenceSiteInfo && referenceSiteInfo.definition.definitionKind === DefinitionKind.BuiltinFunction) {
+                        throw new Error("Built-in functions cannot be renamed.");
+                    }
+
+                    const referenceList: ReferenceList | undefined = pc.getReferences();
+                    if (referenceList) {
+                        // When trying to rename a parameter or variable reference inside of a TLE, the
+                        // textbox that pops up when you press F2 contains more than just the variable
+                        // or parameter name. This next section of code parses out just the variable or
+                        // parameter name.
+                        // For instance, it might provide the textbox with the value "[parameters('location')]"
+                        // We need to pull out the parameter name "location" (no quotes) from that
+                        const firstSingleQuoteIndex: number = newName.indexOf("'");
+                        if (firstSingleQuoteIndex >= 0) {
+                            const secondSingleQuoteIndex: number = newName.indexOf("'", firstSingleQuoteIndex + 1);
+                            if (secondSingleQuoteIndex >= 0) {
+                                newName = newName.substring(firstSingleQuoteIndex + 1, secondSingleQuoteIndex);
+                            } else {
+                                newName = newName.substring(firstSingleQuoteIndex + 1);
+                            }
+                        }
+
+                        // When trying to rename a parameter or variable definition, the textbox provided by vscode to
+                        // the user is contained in double quotes.  Remove those.
+                        newName = newName.replace(/^"(.*)"$/, '$1');
+
+                        for (const ref of referenceList.references) {
+                            const referenceRange: vscode.Range = getVSCodeRangeFromSpan(ref.document, ref.span);
+                            result.replace(ref.document.documentId, referenceRange, newName);
+                        }
+                    } else {
+                        throw new Error(invalidRenameError);
+                    }
+
+                    return result;
+                }
+            });
+        }
+
+        private onActiveTextEditorChanged(editor: vscode.TextEditor | undefined): void {
+            callWithTelemetryAndErrorHandlingSync('onActiveTextEditorChanged', (actionContext: IActionContext): void => {
+                actionContext.telemetry.properties.isActivationEvent = 'true';
+                actionContext.errorHandling.suppressDisplay = true;
+                actionContext.telemetry.suppressIfSuccessful = true;
+
+                let activeDocument: vscode.TextDocument | undefined = editor?.document;
+                if (activeDocument) {
+                    if (!this.getOpenedDeploymentDocument(activeDocument)) {
+                        this.updateOpenedDocument(activeDocument);
+                    }
+                }
+
                 // tslint:disable-next-line: no-floating-promises
                 this.updateEditorState();
-            },
-            this,
-            context.subscriptions);
-
-        this._diagnosticsCollection = vscode.languages.createDiagnosticCollection("azurerm-tools-expressions");
-        context.subscriptions.push(this._diagnosticsCollection);
-
-        const activeEditor: vscode.TextEditor | undefined = vscode.window.activeTextEditor;
-        if (activeEditor) {
-            const activeDocument = activeEditor.document;
-            this.updateOpenedDocument(activeDocument);
-        }
-    }
-
-    private async addMissingParameters(
-        actionContext: IActionContext,
-        source: vscode.Uri | undefined,
-        onlyRequiredParameters: boolean
-    ): Promise<void> {
-        source = source || vscode.window.activeTextEditor?.document.uri;
-        const editor = vscode.window.activeTextEditor;
-        const paramsUri = source || editor?.document.uri;
-        if (editor && paramsUri && editor.document.uri.fsPath === paramsUri.fsPath) {
-            let { doc, associatedDoc: template } = await this.getDeploymentDocAndAssociatedDoc(editor.document, Cancellation.cantCancel);
-            if (doc instanceof DeploymentParameters) {
-                await doc.addMissingParameters(
-                    editor,
-                    <DeploymentTemplate>template,
-                    onlyRequiredParameters);
-            }
-        }
-    }
-
-    private async sortTemplate(sortType: SortType, documentUri?: vscode.Uri, editor?: vscode.TextEditor): Promise<void> {
-        editor = editor || vscode.window.activeTextEditor;
-        documentUri = documentUri || editor?.document.uri;
-        if (editor && documentUri && editor.document.uri.fsPath === documentUri.fsPath) {
-            let deploymentTemplate = this.getOpenedDeploymentTemplate(editor.document);
-            await sortTemplate(deploymentTemplate, sortType, editor);
-        }
-    }
-
-    private async insertItem(sortType: SortType, documentUri?: vscode.Uri, editor?: vscode.TextEditor): Promise<void> {
-        editor = editor || vscode.window.activeTextEditor;
-        documentUri = documentUri || editor?.document.uri;
-        if (editor && documentUri && editor.document.uri.fsPath === documentUri.fsPath) {
-            let deploymentTemplate = this.getOpenedDeploymentTemplate(editor.document);
-            await new InsertItem(ext.ui).insertItem(deploymentTemplate, sortType, editor);
-        }
-    }
-
-    public dispose(): void {
-        callWithTelemetryAndErrorHandlingSync('dispose', (actionContext: IActionContext): void => {
-            actionContext.telemetry.properties.isActivationEvent = 'true';
-            actionContext.errorHandling.suppressDisplay = true;
-        });
-    }
-
-    // Add the deployment doc to our list of opened deployment docs
-    private setOpenedDeploymentDocument(documentUri: vscode.Uri, deploymentDocument: DeploymentDocument | undefined): void {
-        assert(documentUri);
-        const normalizedPath = normalizePath(documentUri);
-        if (deploymentDocument) {
-            this._deploymentDocuments.set(normalizedPath, deploymentDocument);
-        } else {
-            this._deploymentDocuments.delete(normalizedPath);
-        }
-    }
-
-    private getOpenedDeploymentDocument(documentOrUri: vscode.TextDocument | vscode.Uri): DeploymentDocument | undefined {
-        assert(documentOrUri);
-        const uri = documentOrUri instanceof vscode.Uri ? documentOrUri : documentOrUri.uri;
-        const normalizedPath = normalizePath(uri);
-        return this._deploymentDocuments.get(normalizedPath);
-    }
-
-    private getOpenedDeploymentTemplate(documentOrUri: vscode.TextDocument | vscode.Uri): DeploymentTemplate | undefined {
-        const file = this.getOpenedDeploymentDocument(documentOrUri);
-        return file instanceof DeploymentTemplate ? file : undefined;
-<<<<<<< HEAD
-    }
-
-    private getOpenedDeploymentParameters(documentOrUri: vscode.TextDocument | vscode.Uri): DeploymentParameters | undefined {
-        const file = this.getOpenedDeploymentDocument(documentOrUri);
-        return file instanceof DeploymentParameters ? file : undefined;
-    }
-
-=======
-    }
-
-    private getOpenedDeploymentParameters(documentOrUri: vscode.TextDocument | vscode.Uri): DeploymentParameters | undefined {
-        const file = this.getOpenedDeploymentDocument(documentOrUri);
-        return file instanceof DeploymentParameters ? file : undefined;
-    }
-
->>>>>>> 527ac16f
-    /**
-     * Analyzes a text document that has been opened, and handles it appropriately if
-     * it's a deployment template or parameter file
-     */
-    private updateOpenedDocument(textDocument: vscode.TextDocument): void {
-        // tslint:disable-next-line:no-suspicious-comment
-        // TODO: refactor
-        // tslint:disable-next-line:max-func-body-length cyclomatic-complexity
-        callWithTelemetryAndErrorHandlingSync('updateDeploymentDocument', (actionContext: IActionContext): void => {
-            actionContext.errorHandling.suppressDisplay = true;
-            actionContext.telemetry.suppressIfSuccessful = true;
-            actionContext.telemetry.properties.isActivationEvent = 'true';
-            actionContext.telemetry.properties.fileExt = path.extname(textDocument.fileName);
-
-            assert(textDocument);
-            const editor: vscode.TextEditor | undefined = vscode.window.activeTextEditor;
-            const stopwatch = new Stopwatch();
-            stopwatch.start();
-
-            let treatAsDeploymentTemplate = false;
-            let treatAsDeploymentParameters = false;
-            const documentUri = textDocument.uri;
-
-            if (textDocument.languageId === armTemplateLanguageId) {
-                // Lang ID is set to arm-template, whether auto or manual, respect the setting
-                treatAsDeploymentTemplate = true;
-            }
-
-            // If the documentUri is not in our dictionary of deployment templates, then either
-            //   it's not a deployment file, or else this document was just opened (as opposed
-            //   to changed/updated).
-            // Note that it might have been opened, then closed, then reopened, or it
-            //   might have had its schema changed in the editor to make it a deployment file.
-            const isNewlyOpened: boolean = !this.getOpenedDeploymentDocument(documentUri);
-
-            // Is it a deployment template file?
-            let shouldParseFile = treatAsDeploymentTemplate || mightBeDeploymentTemplate(textDocument);
-            if (shouldParseFile) {
-                // Do a full parse
-                let deploymentTemplate: DeploymentTemplate = new DeploymentTemplate(textDocument.getText(), documentUri);
-                if (deploymentTemplate.hasArmSchemaUri()) {
-                    treatAsDeploymentTemplate = true;
-                }
-                actionContext.telemetry.measurements.parseDurationInMilliseconds = stopwatch.duration.totalMilliseconds;
-
-                if (treatAsDeploymentTemplate) {
-                    this.ensureDeploymentDocumentEventsHookedUp();
-                    this.setOpenedDeploymentDocument(documentUri, deploymentTemplate);
-                    survey.registerActiveUse();
-
-                    if (isNewlyOpened) {
-                        // A deployment template has been opened (as opposed to having been tabbed to)
-
-                        // Make sure the language ID is set to arm-template
-                        if (textDocument.languageId !== armTemplateLanguageId) {
-                            // The document will be reloaded, firing this event again with the new langid
-                            AzureRMTools.setLanguageToArm(textDocument, actionContext);
-                            return;
+            });
+        }
+
+        private async onTextSelectionChanged(): Promise<void> {
+            await callWithTelemetryAndErrorHandling('onTextSelectionChanged', async (actionContext: IActionContext): Promise<void> => {
+                actionContext.telemetry.properties.isActivationEvent = 'true';
+                actionContext.errorHandling.suppressDisplay = true;
+                actionContext.telemetry.suppressIfSuccessful = true;
+
+                let editor: vscode.TextEditor | undefined = vscode.window.activeTextEditor;
+                if (editor) {
+                    let position = editor.selection.anchor;
+                    let pc: PositionContext | undefined =
+                        await this.getPositionContext(editor.document, position, Cancellation.cantCancel);
+                    if (pc && pc instanceof TemplatePositionContext) {
+                        let tleBraceHighlightIndexes: number[] = TLE.BraceHighlighter.getHighlightCharacterIndexes(pc);
+
+                        let braceHighlightRanges: vscode.Range[] = [];
+                        for (let tleHighlightIndex of tleBraceHighlightIndexes) {
+                            const highlightSpan = new language.Span(tleHighlightIndex + pc.jsonTokenStartIndex, 1);
+                            braceHighlightRanges.push(getVSCodeRangeFromSpan(pc.document, highlightSpan));
                         }
-                    }
-<<<<<<< HEAD
-
-                    // Not waiting for return
-                    // tslint:disable-next-line: no-floating-promises
-                    this.reportDeploymentTemplateErrors(textDocument, deploymentTemplate).then(async (errorsWarnings) => {
-                        if (isNewlyOpened) {
-                            // Telemetry for template opened
-                            if (errorsWarnings) {
-                                this.reportTemplateOpenedTelemetry(textDocument, deploymentTemplate, stopwatch, errorsWarnings);
-                            }
-
-                            // No guarantee that active editor is the one we're processing, ignore if not
-                            if (editor && editor.document === textDocument) {
-                                // Are they using an older schema?  Ask to update.
-                                // tslint:disable-next-line: no-suspicious-comment
-                                // TODO: Move to separate file
-                                this.considerQueryingForNewerSchema(editor, deploymentTemplate);
-
-                                // Is there a possibly-matching params file they might want to associate?
-                                considerQueryingForParameterFile(this._mapping, textDocument);
-                            }
-                        }
-                    });
-                }
-            }
-
-            if (!treatAsDeploymentTemplate) {
-                // Is it a parameter file?
-                let shouldParseParameterFile = treatAsDeploymentTemplate || mightBeDeploymentParameters(textDocument);
-                if (shouldParseParameterFile) {
-                    // Do a full parse
-                    let deploymentParameters: DeploymentParameters = new DeploymentParameters(textDocument.getText(), textDocument.uri);
-                    if (deploymentParameters.hasParametersUri()) {
-                        treatAsDeploymentParameters = true;
-                    }
-
-                    // This could theoretically include time for parsing for a deployment template as well but isn't likely
-                    actionContext.telemetry.measurements.parseDurationInMilliseconds = stopwatch.duration.totalMilliseconds;
-
-=======
-
-                    // Not waiting for return
-                    // tslint:disable-next-line: no-floating-promises
-                    this.reportDeploymentTemplateErrors(textDocument, deploymentTemplate).then(async (errorsWarnings) => {
-                        if (isNewlyOpened) {
-                            // Telemetry for template opened
-                            if (errorsWarnings) {
-                                this.reportTemplateOpenedTelemetry(textDocument, deploymentTemplate, stopwatch, errorsWarnings);
-                            }
-
-                            // No guarantee that active editor is the one we're processing, ignore if not
-                            if (editor && editor.document === textDocument) {
-                                // Are they using an older schema?  Ask to update.
-                                // tslint:disable-next-line: no-suspicious-comment
-                                // TODO: Move to separate file
-                                this.considerQueryingForNewerSchema(editor, deploymentTemplate);
-
-                                // Is there a possibly-matching params file they might want to associate?
-                                considerQueryingForParameterFile(this._mapping, textDocument);
-                            }
-                        }
-                    });
-                }
-            }
-
-            if (!treatAsDeploymentTemplate) {
-                // Is it a parameter file?
-                let shouldParseParameterFile = treatAsDeploymentTemplate || mightBeDeploymentParameters(textDocument);
-                if (shouldParseParameterFile) {
-                    // Do a full parse
-                    let deploymentParameters: DeploymentParameters = new DeploymentParameters(textDocument.getText(), textDocument.uri);
-                    if (deploymentParameters.hasParametersUri()) {
-                        treatAsDeploymentParameters = true;
-                    }
-
-                    // This could theoretically include time for parsing for a deployment template as well but isn't likely
-                    actionContext.telemetry.measurements.parseDurationInMilliseconds = stopwatch.duration.totalMilliseconds;
-
->>>>>>> 527ac16f
-                    if (treatAsDeploymentParameters) {
-                        this.ensureDeploymentDocumentEventsHookedUp();
-                        this.setOpenedDeploymentDocument(documentUri, deploymentParameters);
-                        survey.registerActiveUse();
-
-                        // tslint:disable-next-line: no-floating-promises
-                        this.reportDeploymentParametersErrors(textDocument, deploymentParameters).then(async (errorsWarnings) => {
-                            if (isNewlyOpened && errorsWarnings) {
-                                // A deployment template has been opened (as opposed to having been tabbed to)
-
-                                // Telemetry for parameter file opened
-                                await this.reportParameterFileOpenedTelemetry(textDocument, deploymentParameters, stopwatch, errorsWarnings);
-                            }
-                        });
-                    }
-                }
-
-                if (!treatAsDeploymentTemplate && !treatAsDeploymentParameters) {
-                    // If the document is not a deployment file, then we need
-                    // to remove it from our deployment file cache. It doesn't
-                    // matter if the document is a JSON file and was never a
-                    // deployment file, or if the document was a deployment
-                    // file and then was modified to no longer be a deployment
-                    // file (the $schema property changed to not be a
-                    // template/params schema). In either case, we should
-                    // remove it from our cache.
-                    this.closeDeploymentFile(textDocument);
-                }
-
-                // tslint:disable-next-line: no-floating-promises
-                this.updateEditorState();
-            }
-        });
-    }
-
-    private static setLanguageToArm(document: vscode.TextDocument, actionContext: IActionContext): void {
-        vscode.languages.setTextDocumentLanguage(document, armTemplateLanguageId);
-
-        actionContext.telemetry.properties.switchedToArm = 'true';
-        actionContext.telemetry.properties.docLangId = document.languageId;
-        actionContext.telemetry.properties.docExtension = path.extname(document.fileName);
-        actionContext.telemetry.suppressIfSuccessful = false;
-    }
-
-    private reportTemplateOpenedTelemetry(
-        document: vscode.TextDocument,
-        deploymentTemplate: DeploymentTemplate,
-        stopwatch: Stopwatch,
-        errorsWarnings: IErrorsAndWarnings
-    ): void {
-        // tslint:disable-next-line: restrict-plus-operands
-        const functionsInEachNamespace = deploymentTemplate.topLevelScope.namespaceDefinitions.map(ns => ns.members.length);
-        // tslint:disable-next-line: restrict-plus-operands
-        const totalUserFunctionsCount = functionsInEachNamespace.reduce((sum, count) => sum + count, 0);
-
-        const issuesHistograph = new Histogram();
-        for (const error of errorsWarnings.errors) {
-            issuesHistograph.add(`extErr:${error.kind}`);
-        }
-        for (const warning of errorsWarnings.warnings) {
-            issuesHistograph.add(`extWarn:${warning.kind}`);
-        }
-
-        ext.reporter.sendTelemetryEvent(
-            "Deployment Template Opened",
-            {
-                docLangId: document.languageId,
-                docExtension: path.extname(document.fileName),
-                // tslint:disable-next-line: strict-boolean-expressions
-                schema: deploymentTemplate.schemaUri || "",
-                // tslint:disable-next-line: strict-boolean-expressions
-                apiProfile: deploymentTemplate.apiProfile || "",
-                issues: this.histogramToTelemetryString(issuesHistograph)
-            },
-            {
-                documentSizeInCharacters: document.getText().length,
-                parseDurationInMilliseconds: stopwatch.duration.totalMilliseconds,
-                lineCount: deploymentTemplate.lineCount,
-                maxLineLength: deploymentTemplate.getMaxLineLength(),
-                paramsCount: deploymentTemplate.topLevelScope.parameterDefinitions.length,
-                varsCount: deploymentTemplate.topLevelScope.variableDefinitions.length,
-                namespacesCount: deploymentTemplate.topLevelScope.namespaceDefinitions.length,
-                userFunctionsCount: totalUserFunctionsCount,
-                multilineStringCount: deploymentTemplate.getMultilineStringCount(),
-                commentCount: deploymentTemplate.getCommentCount(),
-                extErrorsCount: errorsWarnings.errors.length,
-                extWarnCount: errorsWarnings.warnings.length,
-                linkedParameterFiles: this._mapping.getParameterFile(document.uri) ? 1 : 0
-            });
-
-        this.logFunctionCounts(deploymentTemplate);
-        this.logResourceUsage(deploymentTemplate);
-    }
-
-    private async reportParameterFileOpenedTelemetry(
-        document: vscode.TextDocument,
-        parameters: DeploymentParameters,
-        stopwatch: Stopwatch,
-        errorsWarnings: IErrorsAndWarnings
-    ): Promise<void> {
-        const issuesHistograph = new Histogram();
-        for (const error of errorsWarnings.errors) {
-            issuesHistograph.add(`extErr:${error.kind}`);
-        }
-        for (const warning of errorsWarnings.warnings) {
-            issuesHistograph.add(`extWarn:${warning.kind}`);
-        }
-
-        ext.reporter.sendTelemetryEvent(
-            "Parameter File Opened",
-            {
-                docLangId: document.languageId,
-                docExtension: path.extname(document.fileName),
-                schema: parameters.schemaUri ?? ""
-            },
-            {
-                documentSizeInCharacters: document.getText().length,
-                parseDurationInMilliseconds: stopwatch.duration.totalMilliseconds,
-                lineCount: parameters.lineCount,
-                maxLineLength: parameters.getMaxLineLength(),
-                paramsCount: parameters.parametersObjectValue?.length ?? 0,
-                commentCount: parameters.getCommentCount(),
-                linkedTemplateFiles: this._mapping.getTemplateFile(document.uri) ? 1 : 0,
-                extErrorsCount: errorsWarnings.errors.length,
-                extWarnCount: errorsWarnings.warnings.length
-            });
-    }
-
-    private async reportDeploymentDocumentErrors(
-        textDocument: vscode.TextDocument,
-        deploymentDocument: DeploymentDocument,
-        associatedDocument: DeploymentDocument | undefined
-    ): Promise<IErrorsAndWarnings> {
-        // Don't wait
-        // tslint:disable-next-line: no-floating-promises
-        ++this._diagnosticsVersion;
-
-        let errors: language.Issue[] = await deploymentDocument.getErrors(associatedDocument);
-        const diagnostics: vscode.Diagnostic[] = [];
-
-        for (const error of errors) {
-            diagnostics.push(this.getVSCodeDiagnosticFromIssue(deploymentDocument, error, vscode.DiagnosticSeverity.Error));
-        }
-
-        const warnings = deploymentDocument.getWarnings();
-        for (const warning of warnings) {
-            diagnostics.push(this.getVSCodeDiagnosticFromIssue(deploymentDocument, warning, vscode.DiagnosticSeverity.Warning));
-        }
-
-        let completionDiagnostic = this.getCompletedDiagnostic();
-        if (completionDiagnostic) {
-            diagnostics.push(completionDiagnostic);
-        }
-
-        this._diagnosticsCollection.set(textDocument.uri, diagnostics);
-<<<<<<< HEAD
-
-        return { errors, warnings };
-    }
-
-=======
-
-        return { errors, warnings };
-    }
-
->>>>>>> 527ac16f
-    private async reportDeploymentTemplateErrors(
-        textDocument: vscode.TextDocument,
-        deploymentTemplate: DeploymentTemplate
-    ): Promise<IErrorsAndWarnings | undefined> {
-        return await callWithTelemetryAndErrorHandling('reportDeploymentTemplateErrors', async (actionContext: IActionContext): Promise<IErrorsAndWarnings> => {
-            actionContext.telemetry.suppressIfSuccessful = true;
-
-            // tslint:disable-next-line:no-suspicious-comment
-            // TODO: Associated parameters
-            const associatedParameters: DeploymentParameters | undefined = undefined;
-            return await this.reportDeploymentDocumentErrors(textDocument, deploymentTemplate, associatedParameters);
-        });
-    }
-
-    private async reportDeploymentParametersErrors(
-        textDocument: vscode.TextDocument,
-        deploymentParameters: DeploymentParameters
-    ): Promise<IErrorsAndWarnings | undefined> {
-        return await callWithTelemetryAndErrorHandling('reportDeploymentParametersErrors', async (actionContext: IActionContext): Promise<IErrorsAndWarnings> => {
-            actionContext.telemetry.suppressIfSuccessful = true;
-
-            const template = await this.getOrReadAssociatedTemplate(textDocument.uri, Cancellation.cantCancel);
-            return await this.reportDeploymentDocumentErrors(textDocument, deploymentParameters, template);
-        });
-    }
-
-    private considerQueryingForNewerSchema(editor: vscode.TextEditor, deploymentTemplate: DeploymentTemplate): void {
-        // Only deal with saved files, because we don't have an accurate
-        //   URI that we can track for unsaved files, and it's a better user experience.
-        if (editor.document.uri.scheme !== 'file') {
-            return;
-        }
-
-        // Only ask to upgrade once per session per file
-        const document = editor.document;
-        const documentPath = document.uri.fsPath;
-        let queriedToUpdateSchema = this._filesAskedToUpdateSchemaThisSession.has(documentPath);
-        if (queriedToUpdateSchema) {
-            return;
-        }
-
-        this._filesAskedToUpdateSchemaThisSession.add(documentPath);
-
-        const schemaValue: Json.StringValue | undefined = deploymentTemplate.schemaValue;
-        // tslint:disable-next-line: strict-boolean-expressions
-        const schemaUri: string | undefined = deploymentTemplate.schemaUri || undefined;
-        const preferredSchemaUri: string | undefined = schemaUri && getPreferredSchema(schemaUri);
-        const checkForLatestSchema = !!vscode.workspace.getConfiguration(configPrefix).get<boolean>(configKeys.checkForLatestSchema);
-
-        if (preferredSchemaUri && schemaValue) {
-            // tslint:disable-next-line: no-floating-promises // Don't wait
-            callWithTelemetryAndErrorHandling('queryUpdateSchema', async (actionContext: IActionContext): Promise<void> => {
-                actionContext.telemetry.properties.currentSchema = schemaUri;
-                actionContext.telemetry.properties.preferredSchema = preferredSchemaUri;
-                actionContext.telemetry.properties.checkForLatestSchema = String(checkForLatestSchema);
-
-                if (!checkForLatestSchema) {
-                    return;
-                }
-
-                // tslint:disable-next-line: strict-boolean-expressions
-                const dontAskFiles = ext.context.globalState.get<string[]>(globalStateKeys.dontAskAboutSchemaFiles) || [];
-                if (dontAskFiles.includes(documentPath)) {
-                    actionContext.telemetry.properties.isInDontAskList = 'true';
-                    return;
-                }
-
-                const yes: vscode.MessageItem = { title: "Use latest" };
-                const notNow: vscode.MessageItem = { title: "Not now" };
-                const neverForThisFile: vscode.MessageItem = { title: "Never for this file" };
-
-                const response = await ext.ui.showWarningMessage(
-                    `Would you like to use the latest schema for deployment template "${path.basename(document.uri.path)}" (note: some tools may be unable to process the latest schema)?`,
-                    {
-                        learnMoreLink: "https://aka.ms/vscode-azurearmtools-updateschema"
-                    },
-                    yes,
-                    notNow,
-                    neverForThisFile
-                );
-                actionContext.telemetry.properties.response = response.title;
-
-                switch (response.title) {
-                    case yes.title:
-                        await this.replaceSchema(document.uri, deploymentTemplate, schemaValue.unquotedValue, preferredSchemaUri);
-                        actionContext.telemetry.properties.replacedSchema = "true";
-                        return;
-                    case notNow.title:
-                        return;
-                    case neverForThisFile.title:
-                        dontAskFiles.push(documentPath);
-                        await ext.context.globalState.update(globalStateKeys.dontAskAboutSchemaFiles, dontAskFiles);
-                        break;
-                    default:
-                        assert("queryUseNewerSchema: Unexpected response");
-                        break;
-                }
-            });
-        }
-    }
-
-    private async replaceSchema(uri: vscode.Uri, deploymentTemplate: DeploymentTemplate, previousSchema: string, newSchema: string): Promise<void> {
-        // Editor might have been closed or tabbed away from, so make sure it's visible
-        const editor = await vscode.window.showTextDocument(uri);
-
-        // The document might have changed since we asked, so find the $schema again
-        const currentTemplate = new DeploymentTemplate(editor.document.getText(), editor.document.uri);
-        const currentSchemaValue: Json.StringValue | undefined = currentTemplate.schemaValue;
-        if (currentSchemaValue && currentSchemaValue.unquotedValue === previousSchema) {
-            const range = getVSCodeRangeFromSpan(currentTemplate, currentSchemaValue.unquotedSpan);
-            await editor.edit(edit => {
-                // Replace $schema value
-                edit.replace(range, newSchema);
-            });
-
-            // Select what we just replaced
-            editor.selection = new vscode.Selection(range.start, range.end);
-            editor.revealRange(range, vscode.TextEditorRevealType.Default);
-        } else {
-            throw new Error("The document has changed, the $schema was not replaced.");
-        }
-    }
-
-    private getCompletedDiagnostic(): vscode.Diagnostic | undefined {
-        if (ext.addCompletedDiagnostic) {
-            // Add a diagnostic to indicate expression validation is done (for testing)
-            return {
-                severity: vscode.DiagnosticSeverity.Information,
-                message: `${expressionsDiagnosticsCompletionMessage}, version ${this._diagnosticsVersion}`,
-                source: expressionsDiagnosticsSource,
-                code: "",
-                range: new vscode.Range(0, 0, 0, 0)
-            };
-        } else {
-            return undefined;
-        }
-    }
-
-    /**
-     * Hook up events related to template files (as opposed to plain JSON files). This is only called when
-     * actual template files are open, to avoid slowing performance when simple JSON files are opened.
-     */
-    private ensureDeploymentDocumentEventsHookedUp(): void {
-        if (this._areDeploymentTemplateEventsHookedUp) {
-            return;
-        }
-        this._areDeploymentTemplateEventsHookedUp = true;
-
-        vscode.window.onDidChangeTextEditorSelection(this.onTextSelectionChanged, this, ext.context.subscriptions);
-
-        vscode.workspace.onDidCloseTextDocument(this.onDocumentClosed, this, ext.context.subscriptions);
-
-        const hoverProvider: vscode.HoverProvider = {
-            provideHover: async (document: vscode.TextDocument, position: vscode.Position, token: vscode.CancellationToken): Promise<vscode.Hover | undefined> => {
-                return await this.onProvideHover(document, position, token);
-            }
-        };
-        ext.context.subscriptions.push(vscode.languages.registerHoverProvider(templateDocumentSelector, hoverProvider));
-
-        // Code actions provider
-        const codeActionProvider: vscode.CodeActionProvider = {
-            provideCodeActions: async (
-                textDocument: vscode.TextDocument,
-                range: vscode.Range | vscode.Selection,
-                context: vscode.CodeActionContext,
-                token: vscode.CancellationToken
-            ): Promise<(vscode.Command | vscode.CodeAction)[] | undefined> => {
-                return await this.onProvideCodeActions(textDocument, range, context, token);
-            }
-        };
-        ext.context.subscriptions.push(
-            vscode.languages.registerCodeActionsProvider(
-                templateOrParameterDocumentSelector,
-                codeActionProvider,
-                {
-                    providedCodeActionKinds: [
-                        vscode.CodeActionKind.QuickFix
-                    ]
-                }
-            ));
-
-        // tslint:disable-next-line:no-suspicious-comment
-        const completionProvider: vscode.CompletionItemProvider = {
-            provideCompletionItems: async (
-                document: vscode.TextDocument,
-                position: vscode.Position,
-                token: vscode.CancellationToken,
-                context: vscode.CompletionContext
-            ): Promise<vscode.CompletionList | undefined> => {
-                return await this.onProvideCompletions(document, position, token);
-            },
-            resolveCompletionItem: (item: vscode.CompletionItem, token: vscode.CancellationToken): vscode.CompletionItem => {
-                return this.onResolveCompletionItem(item, token);
-            }
-        };
-        ext.context.subscriptions.push(
-            vscode.languages.registerCompletionItemProvider(
-                templateOrParameterDocumentSelector,
-                completionProvider,
-                "'", "[", ".", "(", '"'
-            ));
-
-        // tslint:disable-next-line:no-suspicious-comment
-        const definitionProvider: vscode.DefinitionProvider = {
-            provideDefinition: async (document: vscode.TextDocument, position: vscode.Position, token: vscode.CancellationToken): Promise<vscode.Definition | undefined> => {
-                return await this.onProvideDefinition(document, position, token);
-            }
-        };
-        ext.context.subscriptions.push(
-            vscode.languages.registerDefinitionProvider(
-                templateOrParameterDocumentSelector,
-                definitionProvider));
-
-        const referenceProvider: vscode.ReferenceProvider = {
-            provideReferences: async (document: vscode.TextDocument, position: vscode.Position, context: vscode.ReferenceContext, token: vscode.CancellationToken): Promise<vscode.Location[] | undefined> => {
-                return this.onProvideReferences(document, position, context, token);
-            }
-        };
-        ext.context.subscriptions.push(vscode.languages.registerReferenceProvider(templateOrParameterDocumentSelector, referenceProvider));
-
-        const signatureHelpProvider: vscode.SignatureHelpProvider = {
-            provideSignatureHelp: async (document: vscode.TextDocument, position: vscode.Position, token: vscode.CancellationToken): Promise<vscode.SignatureHelp | undefined> => {
-                return await this.onProvideSignatureHelp(document, position, token);
-            }
-        };
-        ext.context.subscriptions.push(vscode.languages.registerSignatureHelpProvider(templateDocumentSelector, signatureHelpProvider, ",", "(", "\n"));
-
-        const renameProvider: vscode.RenameProvider = {
-            provideRenameEdits: async (document: vscode.TextDocument, position: vscode.Position, newName: string, token: vscode.CancellationToken): Promise<vscode.WorkspaceEdit | undefined> => {
-                return await this.onProvideRename(document, position, newName, token);
-            },
-            prepareRename: async (document: vscode.TextDocument, position: vscode.Position, token: vscode.CancellationToken): Promise<vscode.Range | { range: vscode.Range; placeholder: string } | undefined> => {
-                return await this.prepareRename(document, position, token);
-            }
-        };
-        ext.context.subscriptions.push(vscode.languages.registerRenameProvider(templateOrParameterDocumentSelector, renameProvider));
-
-        // tslint:disable-next-line:no-floating-promises // Don't wait
-        startArmLanguageServer();
-    }
-
-    private async updateEditorState(): Promise<void> {
-        let show = false;
-        let isTemplateFile = false;
-        let templateFileHasParamFile = false;
-        let isParamFile = false;
-        let paramFileHasTemplateFile = false;
-
-        try {
-            const activeDocument = vscode.window.activeTextEditor?.document;
-            if (activeDocument) {
-                const deploymentTemplate = this.getOpenedDeploymentDocument(activeDocument);
-                if (deploymentTemplate instanceof DeploymentTemplate) {
-                    show = true;
-                    isTemplateFile = true;
-                    let statusBarText: string;
-
-                    const paramFileUri = this._mapping.getParameterFile(activeDocument.uri);
-                    if (paramFileUri) {
-                        templateFileHasParamFile = true;
-                        const doesParamFileExist = await fse.pathExists(paramFileUri?.fsPath);
-                        statusBarText = `Parameters: ${getFriendlyPathToFile(paramFileUri)}`;
-                        if (!doesParamFileExist) {
-                            statusBarText += " $(error) Not found";
-                        }
-                    } else {
-                        statusBarText = "Select Parameter File...";
-                    }
-
-                    this._paramsStatusBarItem.command = "azurerm-vscode-tools.selectParameterFile";
-                    this._paramsStatusBarItem.text = statusBarText;
-                } else if (deploymentTemplate instanceof DeploymentParameters) {
-                    show = true;
-                    isParamFile = true;
-                    let statusBarText: string;
-
-                    const templateFileUri = this._mapping.getTemplateFile(activeDocument.uri);
-                    if (templateFileUri) {
-                        paramFileHasTemplateFile = true;
-                        const doesTemplateFileExist = await fse.pathExists(templateFileUri?.fsPath);
-                        statusBarText = `Template file: ${getFriendlyPathToFile(templateFileUri)}`;
-                        if (!doesTemplateFileExist) {
-                            statusBarText += " $(error) Not found";
-                        }
-                    } else {
-                        statusBarText = "No template file selected";
-                    }
-
-                    this._paramsStatusBarItem.text = statusBarText;
-                }
-            }
-        } finally {
-            if (show) {
-                this._paramsStatusBarItem.show();
-            } else {
-                this._paramsStatusBarItem.hide();
-            }
-
-            // tslint:disable-next-line: no-floating-promises
-            setParameterFileContext({
-                isTemplateFile,
-                hasParamFile: templateFileHasParamFile,
-                isParamFile: isParamFile,
-                hasTemplateFile: paramFileHasTemplateFile
-            });
-        }
-    }
-
-    /**
-     * Logs telemetry with information about the functions used in a template. Only meaningful if called
-     * in a relatively stable state, such as after first opening
-     */
-    private logFunctionCounts(deploymentTemplate: DeploymentTemplate): void {
-        // Don't wait for promise
-        // tslint:disable-next-line: no-floating-promises
-        callWithTelemetryAndErrorHandling("tle.stats", async (actionContext: IActionContext): Promise<void> => {
-            actionContext.errorHandling.suppressDisplay = true;
-            let properties: {
-                functionCounts?: string;
-                unrecognized?: string;
-                incorrectArgs?: string;
-            } & TelemetryProperties = actionContext.telemetry.properties;
-
-            let issues: language.Issue[] = await deploymentTemplate.getErrors(undefined);
-
-            // Full function counts
-            const functionCounts: Histogram = deploymentTemplate.getFunctionCounts();
-            const functionsData: { [key: string]: number } = {};
-            for (const functionName of functionCounts.keys) {
-                functionsData[<string>functionName] = functionCounts.getCount(functionName);
-            }
-            properties.functionCounts = JSON.stringify(functionsData);
-
-            // Missing function names and functions with incorrect number of arguments (useful for knowing
-            //   if our expressionMetadata.json file is up to date)
-            let unrecognized = new Set<string>();
-            let incorrectArgCounts = new Set<string>();
-            for (const issue of issues) {
-                if (issue instanceof UnrecognizedBuiltinFunctionIssue) {
-                    unrecognized.add(issue.functionName);
-                } else if (issue instanceof IncorrectArgumentsCountIssue) {
-                    // Encode function name as "funcname(<actual-args>)[<min-expected>..<max-expected>]"
-                    let encodedName = `${issue.functionName}(${issue.actual})[${issue.minExpected}..${issue.maxExpected}]`;
-                    incorrectArgCounts.add(encodedName);
-                }
-            }
-            properties.unrecognized = AzureRMTools.convertSetToJson(unrecognized);
-            properties.incorrectArgs = AzureRMTools.convertSetToJson(incorrectArgCounts);
-        });
-    }
-
-    /**
-     * Log information about which resource types and apiVersions are being used
-     */
-    private logResourceUsage(deploymentTemplate: DeploymentTemplate): void {
-        // Don't wait for promise
-        // tslint:disable-next-line: no-floating-promises
-        callWithTelemetryAndErrorHandling("schema.stats", async (actionContext: IActionContext): Promise<void> => {
-            actionContext.errorHandling.suppressDisplay = true;
-            let properties: {
-                resourceCounts?: string;
-            } & TelemetryProperties = actionContext.telemetry.properties;
-
-            const resourceCounts: Histogram = deploymentTemplate.getResourceUsage();
-            properties.resourceCounts = this.histogramToTelemetryString(resourceCounts);
-        });
-    }
-
-    private histogramToTelemetryString(histogram: Histogram): string {
-        const data: { [key: string]: number } = {};
-        for (const key of histogram.keys) {
-            data[<string>key] = histogram.getCount(key);
-        }
-        return JSON.stringify(data);
-    }
-
-    private static convertSetToJson(s: Set<string>): string {
-        // tslint:disable-next-line: strict-boolean-expressions
-        if (!s.size) {
-            return "";
-        }
-        let array: string[] = [];
-        for (let item of s) {
-            array.push(item);
-        }
-        return JSON.stringify(array);
-    }
-
-    private getVSCodeDiagnosticFromIssue(deploymentDocument: DeploymentDocument, issue: language.Issue, severity: vscode.DiagnosticSeverity): vscode.Diagnostic {
-        const range: vscode.Range = getVSCodeRangeFromSpan(deploymentDocument, issue.span);
-        const message: string = issue.message;
-        let diagnostic = new vscode.Diagnostic(range, message, severity);
-        diagnostic.source = expressionsDiagnosticsSource;
-        diagnostic.code = "";
-        return diagnostic;
-    }
-
-    private closeDeploymentFile(document: vscode.TextDocument): void {
-        assert(document);
-        this._diagnosticsCollection.delete(document.uri);
-        this.setOpenedDeploymentDocument(document.uri, undefined);
-    }
-
-    private async onProvideHover(document: vscode.TextDocument, position: vscode.Position, token: vscode.CancellationToken): Promise<vscode.Hover | undefined> {
-        return await callWithTelemetryAndErrorHandling('Hover', async (actionContext: IActionContext): Promise<vscode.Hover | undefined> => {
-            actionContext.errorHandling.suppressDisplay = true;
-            const properties = <TelemetryProperties & { hoverType?: string; tleFunctionName: string }>actionContext.telemetry.properties;
-
-            const cancel = new Cancellation(token, actionContext);
-
-            const { doc, associatedDoc } = await this.getDeploymentDocAndAssociatedDoc(document, cancel);
-            if (doc) {
-                const context = doc.getContextFromDocumentLineAndColumnIndexes(position.line, position.character, associatedDoc);
-                const hoverInfo: Hover.HoverInfo | undefined = context.getHoverInfo();
-
-                if (hoverInfo) {
-                    properties.hoverType = hoverInfo.friendlyType;
-                    const hoverRange: vscode.Range = getVSCodeRangeFromSpan(doc, hoverInfo.span);
-                    const hover = new vscode.Hover(hoverInfo.getHoverText(), hoverRange);
-                    return hover;
-                }
-            }
-
-            return undefined;
-        });
-    }
-
-    private async onProvideCompletions(document: vscode.TextDocument, position: vscode.Position, token: vscode.CancellationToken): Promise<vscode.CompletionList | undefined> {
-        return await callWithTelemetryAndErrorHandling('provideCompletionItems', async (actionContext: IActionContext): Promise<vscode.CompletionList | undefined> => {
-            actionContext.telemetry.suppressIfSuccessful = true;
-            actionContext.errorHandling.suppressDisplay = true;
-
-            const cancel = new Cancellation(token, actionContext);
-
-            const pc: PositionContext | undefined = await this.getPositionContext(document, position, cancel);
-            if (pc) {
-                const items: Completion.Item[] = pc.getCompletionItems();
-                const vsCodeItems = items.map(c => toVsCodeCompletionItem(pc.document, c));
-                ext.completionItemsSpy.postCompletionItemsResult(pc.document, items, vsCodeItems);
-
-                // vscode requires all spans to include the original position and be on the same line, otherwise
-                //   it ignores it.  Verify that here.
-                for (let item of vsCodeItems) {
-                    assert(item.range, "Completion item doesn't have a range");
-                    assert(item.range?.contains(position), "Completion item range doesn't include cursor");
-                    assert(item.range?.isSingleLine, "Completion item range must be a single line");
-                }
-                return new vscode.CompletionList(vsCodeItems, true);
-            }
-
-            return undefined;
-        });
-    }
-
-    private onResolveCompletionItem(item: vscode.CompletionItem, _token: vscode.CancellationToken): vscode.CompletionItem {
-        ext.completionItemsSpy.postCompletionItemResolution(item);
-        return item;
-    }
-
-    /**
-     * Given a document, get a DeploymentTemplate or DeploymentParameters instance from it, and then
-     * find the appropriate associated document for it
-     */
-    private async getDeploymentDocAndAssociatedDoc(
-        textDocument: vscode.TextDocument,
-        cancel: Cancellation
-    ): Promise<{ doc?: DeploymentDocument; associatedDoc?: DeploymentDocument }> {
-        cancel.throwIfCancelled();
-
-        const doc = this.getOpenedDeploymentDocument(textDocument);
-        if (!doc) {
-            // No reason to try reading from disk, if it's not in our opened list,
-            // it can't be the one in the current text document
-            return {};
-        }
-
-        if (doc instanceof DeploymentTemplate) {
-            const template: DeploymentTemplate = doc;
-            // It's a template file - find the associated parameter file, if any
-            let params: DeploymentParameters | undefined;
-            const paramsUri: vscode.Uri | undefined = this._mapping.getParameterFile(textDocument.uri);
-            if (paramsUri) {
-                params = await this.getOrReadTemplateParameters(paramsUri);
-                cancel.throwIfCancelled();
-            }
-
-            return { doc: template, associatedDoc: params };
-        } else if (doc instanceof DeploymentParameters) {
-            const params: DeploymentParameters = doc;
-            // It's a parameter file - find the associated template file, if any
-            let template: DeploymentTemplate | undefined;
-            const templateUri: vscode.Uri | undefined = this._mapping.getTemplateFile(textDocument.uri);
-            if (templateUri) {
-                template = await this.getOrReadDeploymentTemplate(templateUri);
-                cancel.throwIfCancelled();
-            }
-
-            return { doc: params, associatedDoc: template };
-        } else {
-            assert.fail("Unexpected doc type");
-        }
-    }
-
-    /**
-     * Given a document, get a DeploymentTemplate or DeploymentParameters instance from it, and then
-     * create the appropriate context for it from the given position
-     */
-    private async getPositionContext(textDocument: vscode.TextDocument, position: vscode.Position, cancel: Cancellation): Promise<PositionContext | undefined> {
-        cancel.throwIfCancelled();
-
-        const { doc, associatedDoc } = await this.getDeploymentDocAndAssociatedDoc(textDocument, cancel);
-        if (!doc) {
-            return undefined;
-        }
-
-        cancel.throwIfCancelled();
-        return doc.getContextFromDocumentLineAndColumnIndexes(position.line, position.character, associatedDoc);
-    }
-
-    /**
-     * Given a deployment template URI, return the corresponding opened DeploymentTemplate for it.
-     * If none, create a new one by reading the location from disk
-     */
-    private async getOrReadDeploymentTemplate(uri: vscode.Uri): Promise<DeploymentTemplate> {
-        // Is it already opened?
-        const doc = this.getOpenedDeploymentTemplate(uri);
-        if (doc) {
-            return doc;
-        }
-
-        // Nope, have to read it from disk
-        const contents = (await fse.readFile(uri.fsPath, { encoding: 'utf8' })).toString();
-        return new DeploymentTemplate(contents, uri);
-    }
-
-    /**
-     * Given a parameter file URI, return the corresponding opened DeploymentParameters for it.
-     * If none, create a new one by reading the location from disk
-     */
-    private async getOrReadTemplateParameters(uri: vscode.Uri): Promise<DeploymentParameters> {
-        // Is it already opened?
-        const doc = this.getOpenedDeploymentParameters(uri);
-        if (doc) {
-            return doc;
-        }
-
-        // Nope, have to read it from disk
-        const contents = (await fse.readFile(uri.fsPath, { encoding: 'utf8' })).toString();
-        return new DeploymentParameters(contents, uri);
-    }
-
-    private async getOrReadAssociatedTemplate(parameterFileUri: vscode.Uri, cancel: Cancellation): Promise<DeploymentTemplate | undefined> {
-        const templateUri: vscode.Uri | undefined = this._mapping.getTemplateFile(parameterFileUri);
-        if (templateUri) {
-            const template = await this.getOrReadDeploymentTemplate(templateUri);
-            cancel.throwIfCancelled();
-            return template;
-        }
-
-        return undefined;
-    }
-
-    private getDocTypeForTelemetry(doc: DeploymentDocument): string {
-        if (doc instanceof DeploymentTemplate) {
-            return "template";
-        } else if (doc instanceof DeploymentParameters) {
-            return "parameters";
-        } else {
-            assert.fail("Unexpected doc type");
-        }
-    }
-
-    private async onProvideDefinition(document: vscode.TextDocument, position: vscode.Position, token: vscode.CancellationToken): Promise<vscode.Location | undefined> {
-        return await callWithTelemetryAndErrorHandling('Go To Definition', async (actionContext: IActionContext): Promise<vscode.Location | undefined> => {
-            const cancel = new Cancellation(token, actionContext);
-            const pc: PositionContext | undefined = await this.getPositionContext(document, position, cancel);
-
-            if (pc) {
-                let properties = <TelemetryProperties &
-                {
-                    definitionType?: string;
-                    docType?: string;
-                }>actionContext.telemetry.properties;
+
+                        editor.setDecorations(this._braceHighlightDecorationType, braceHighlightRanges);
+                    }
+                }
+            });
+        }
+
+        private onDocumentChanged(event: vscode.TextDocumentChangeEvent): void {
+            this.updateOpenedDocument(event.document);
+        }
+
+        private onDocumentOpened(openedDocument: vscode.TextDocument): void {
+            this.updateOpenedDocument(openedDocument);
+        }
+
+        private onDocumentClosed(closedDocument: vscode.TextDocument): void {
+            callWithTelemetryAndErrorHandlingSync('onDocumentClosed', (actionContext: IActionContext): void => {
+                actionContext.telemetry.properties.isActivationEvent = 'true';
+                actionContext.telemetry.suppressIfSuccessful = true;
                 actionContext.errorHandling.suppressDisplay = true;
-                properties.docType = this.getDocTypeForTelemetry(pc.document);
-
-                const refInfo = pc.getReferenceSiteInfo(false);
-                if (refInfo && refInfo.definition.nameValue) {
-                    properties.definitionType = refInfo.definition.definitionKind;
-
-                    return new vscode.Location(
-                        refInfo.definitionDocument.documentId,
-                        getVSCodeRangeFromSpan(refInfo.definitionDocument, refInfo.definition.nameValue.span)
-                    );
-                }
-
-                return undefined;
-            }
-        });
-    }
-
-    private async onProvideReferences(textDocument: vscode.TextDocument, position: vscode.Position, context: vscode.ReferenceContext, token: vscode.CancellationToken): Promise<vscode.Location[] | undefined> {
-        return await callWithTelemetryAndErrorHandling('Find References', async (actionContext: IActionContext): Promise<vscode.Location[]> => {
-            const cancel = new Cancellation(token, actionContext);
-            const results: vscode.Location[] = [];
-            const pc: PositionContext | undefined = await this.getPositionContext(textDocument, position, cancel);
-            if (pc) {
-                const references: ReferenceList | undefined = pc.getReferences();
-                if (references && references.length > 0) {
-                    actionContext.telemetry.properties.referenceType = references.kind;
-
-                    for (const ref of references.references) {
-                        const locationUri: vscode.Uri = ref.document.documentId;
-                        const referenceRange: vscode.Range = getVSCodeRangeFromSpan(ref.document, ref.span);
-                        results.push(new vscode.Location(locationUri, referenceRange));
-                    }
-                }
-            }
-
-            return results;
-        });
-    }
-
-    /**
-     * Provide commands for the given document and range.
-     *
-     * @param textDocument The document in which the command was invoked.
-     * @param range The selector or range for which the command was invoked. This will always be a selection if
-     * there is a currently active editor.
-     * @param context Context carrying additional information.
-     * @param token A cancellation token.
-     * @return An array of commands, quick fixes, or refactorings or a thenable of such. The lack of a result can be
-     * signaled by returning `undefined`, `null`, or an empty array.
-     */
-    private async onProvideCodeActions(
-        textDocument: vscode.TextDocument,
-        range: vscode.Range | vscode.Selection,
-        context: vscode.CodeActionContext,
-        token: vscode.CancellationToken
-    ): Promise<(vscode.Command | vscode.CodeAction)[] | undefined> {
-        return await callWithTelemetryAndErrorHandling('Provide code actions', async (actionContext: IActionContext): Promise<(vscode.Command | vscode.CodeAction)[]> => {
-            actionContext.errorHandling.suppressDisplay = true;
-            const cancel = new Cancellation(token, actionContext);
-<<<<<<< HEAD
-
-            const { doc, associatedDoc } = await this.getDeploymentDocAndAssociatedDoc(textDocument, cancel);
-            if (doc) {
-                return await doc.getCodeActions(associatedDoc, range, context);
-            }
-
-            return [];
-        });
-    }
-
-    private async onProvideSignatureHelp(textDocument: vscode.TextDocument, position: vscode.Position, token: vscode.CancellationToken): Promise<vscode.SignatureHelp | undefined> {
-        return await callWithTelemetryAndErrorHandling('provideSignatureHelp', async (actionContext: IActionContext): Promise<vscode.SignatureHelp | undefined> => {
-            actionContext.errorHandling.suppressDisplay = true;
-
-=======
-
-            const { doc, associatedDoc } = await this.getDeploymentDocAndAssociatedDoc(textDocument, cancel);
-            if (doc) {
-                return await doc.getCodeActions(associatedDoc, range, context);
-            }
-
-            return [];
-        });
-    }
-
-    private async onProvideSignatureHelp(textDocument: vscode.TextDocument, position: vscode.Position, token: vscode.CancellationToken): Promise<vscode.SignatureHelp | undefined> {
-        return await callWithTelemetryAndErrorHandling('provideSignatureHelp', async (actionContext: IActionContext): Promise<vscode.SignatureHelp | undefined> => {
-            actionContext.errorHandling.suppressDisplay = true;
-
->>>>>>> 527ac16f
-            const cancel = new Cancellation(token, actionContext);
-            const pc: PositionContext | undefined = await this.getPositionContext(textDocument, position, cancel);
-            if (pc) {
-                let functionSignatureHelp: TLE.FunctionSignatureHelp | undefined = pc.getSignatureHelp();
-                let signatureHelp: vscode.SignatureHelp | undefined;
-
-                if (functionSignatureHelp) {
-                    const signatureInformation = new vscode.SignatureInformation(functionSignatureHelp.functionMetadata.usage, functionSignatureHelp.functionMetadata.description);
-                    signatureInformation.parameters = [];
-                    for (const param of functionSignatureHelp.functionMetadata.parameters) {
-                        // Parameter label needs to be in the exact same format as in the function usage (including type, if you want it to get highlighted with the parameter name)
-                        const paramUsage = getFunctionParamUsage(param.name, param.type);
-                        const paramDocumentation = "";
-                        signatureInformation.parameters.push(new vscode.ParameterInformation(paramUsage, paramDocumentation));
-                    }
-
-                    signatureHelp = new vscode.SignatureHelp();
-                    signatureHelp.activeParameter = functionSignatureHelp.activeParameterIndex;
-                    signatureHelp.activeSignature = 0;
-                    signatureHelp.signatures = [signatureInformation];
-                }
-
-                return signatureHelp;
-            }
-
-            return undefined;
-        });
-    }
-
-    /**
-     * Optional function for resolving and validating a position *before* running rename. The result can
-     * be a range or a range and a placeholder text. The placeholder text should be the identifier of the symbol
-     * which is being renamed - when omitted the text in the returned range is used.
-     *
-     * *Note: * This function should throw an error or return a rejected thenable when the provided location
-     * doesn't allow for a rename.
-     *
-     * @param textDocument The document in which rename will be invoked.
-     * @param position The position at which rename will be invoked.
-     * @param token A cancellation token.
-     * @return The range or range and placeholder text of the identifier that is to be renamed. The lack of a result can signaled by returning `undefined` or `null`.
-     */
-    private async prepareRename(textDocument: vscode.TextDocument, position: vscode.Position, token: vscode.CancellationToken): Promise<vscode.Range | { range: vscode.Range; placeholder: string } | undefined> {
-        return await callWithTelemetryAndErrorHandling('PrepareRename', async (actionContext) => {
-            actionContext.errorHandling.rethrow = true;
-
-            const cancel = new Cancellation(token, actionContext);
-            const pc: PositionContext | undefined = await this.getPositionContext(textDocument, position, cancel);
-            if (!token.isCancellationRequested && pc) {
-                // Make sure the kind of item being renamed is valid
-                const referenceSiteInfo: IReferenceSite | undefined = pc.getReferenceSiteInfo(true);
-                if (referenceSiteInfo && referenceSiteInfo.definition.definitionKind === DefinitionKind.BuiltinFunction) {
-                    actionContext.errorHandling.suppressDisplay = true;
-                    throw new Error("Built-in functions cannot be renamed.");
-                }
-
-                if (referenceSiteInfo) {
-                    // Get the correct span to replace.  In particular, this fixes the fact that in JSON the rename
-                    // dialog tends to pick up the entire string of a params/var name, along with quotation marks,
-                    // but we want just the unquoted string
-                    return getVSCodeRangeFromSpan(pc.document, referenceSiteInfo.referenceSpan);
-                }
-<<<<<<< HEAD
-
-                actionContext.errorHandling.suppressDisplay = true;
-                throw new Error(invalidRenameError);
-            }
-
-            return undefined;
-        });
-    }
-
-    private async onProvideRename(textDocument: vscode.TextDocument, position: vscode.Position, newName: string, token: vscode.CancellationToken): Promise<vscode.WorkspaceEdit | undefined> {
-        return await callWithTelemetryAndErrorHandling('Rename', async (actionContext) => {
-            actionContext.errorHandling.rethrow = true;
-
-=======
-
-                actionContext.errorHandling.suppressDisplay = true;
-                throw new Error(invalidRenameError);
-            }
-
-            return undefined;
-        });
-    }
-
-    private async onProvideRename(textDocument: vscode.TextDocument, position: vscode.Position, newName: string, token: vscode.CancellationToken): Promise<vscode.WorkspaceEdit | undefined> {
-        return await callWithTelemetryAndErrorHandling('Rename', async (actionContext) => {
-            actionContext.errorHandling.rethrow = true;
-
->>>>>>> 527ac16f
-            const cancel = new Cancellation(token, actionContext);
-            const pc: PositionContext | undefined = await this.getPositionContext(textDocument, position, cancel);
-            if (!token.isCancellationRequested && pc) {
-                // Make sure the kind of item being renamed is valid
-                const result: vscode.WorkspaceEdit = new vscode.WorkspaceEdit();
-                const referenceSiteInfo: IReferenceSite | undefined = pc.getReferenceSiteInfo(true);
-                if (referenceSiteInfo && referenceSiteInfo.definition.definitionKind === DefinitionKind.BuiltinFunction) {
-                    throw new Error("Built-in functions cannot be renamed.");
-                }
-
-                const referenceList: ReferenceList | undefined = pc.getReferences();
-                if (referenceList) {
-                    // When trying to rename a parameter or variable reference inside of a TLE, the
-                    // textbox that pops up when you press F2 contains more than just the variable
-                    // or parameter name. This next section of code parses out just the variable or
-                    // parameter name.
-                    // For instance, it might provide the textbox with the value "[parameters('location')]"
-                    // We need to pull out the parameter name "location" (no quotes) from that
-                    const firstSingleQuoteIndex: number = newName.indexOf("'");
-                    if (firstSingleQuoteIndex >= 0) {
-                        const secondSingleQuoteIndex: number = newName.indexOf("'", firstSingleQuoteIndex + 1);
-                        if (secondSingleQuoteIndex >= 0) {
-                            newName = newName.substring(firstSingleQuoteIndex + 1, secondSingleQuoteIndex);
-                        } else {
-                            newName = newName.substring(firstSingleQuoteIndex + 1);
-                        }
-                    }
-
-                    // When trying to rename a parameter or variable definition, the textbox provided by vscode to
-                    // the user is contained in double quotes.  Remove those.
-                    newName = newName.replace(/^"(.*)"$/, '$1');
-
-                    for (const ref of referenceList.references) {
-                        const referenceRange: vscode.Range = getVSCodeRangeFromSpan(ref.document, ref.span);
-                        result.replace(ref.document.documentId, referenceRange, newName);
-                    }
-                } else {
-                    throw new Error(invalidRenameError);
-                }
-
-                return result;
-            }
-        });
-    }
-
-    private onActiveTextEditorChanged(editor: vscode.TextEditor | undefined): void {
-        callWithTelemetryAndErrorHandlingSync('onActiveTextEditorChanged', (actionContext: IActionContext): void => {
-            actionContext.telemetry.properties.isActivationEvent = 'true';
-            actionContext.errorHandling.suppressDisplay = true;
-            actionContext.telemetry.suppressIfSuccessful = true;
-
-            let activeDocument: vscode.TextDocument | undefined = editor?.document;
-            if (activeDocument) {
-                if (!this.getOpenedDeploymentDocument(activeDocument)) {
-                    this.updateOpenedDocument(activeDocument);
-                }
-            }
-
-            // tslint:disable-next-line: no-floating-promises
-            this.updateEditorState();
-        });
-    }
-
-    private async onTextSelectionChanged(): Promise<void> {
-        await callWithTelemetryAndErrorHandling('onTextSelectionChanged', async (actionContext: IActionContext): Promise<void> => {
-            actionContext.telemetry.properties.isActivationEvent = 'true';
-            actionContext.errorHandling.suppressDisplay = true;
-            actionContext.telemetry.suppressIfSuccessful = true;
-
-            let editor: vscode.TextEditor | undefined = vscode.window.activeTextEditor;
-            if (editor) {
-                let position = editor.selection.anchor;
-                let pc: PositionContext | undefined =
-                    await this.getPositionContext(editor.document, position, Cancellation.cantCancel);
-                if (pc && pc instanceof TemplatePositionContext) {
-                    let tleBraceHighlightIndexes: number[] = TLE.BraceHighlighter.getHighlightCharacterIndexes(pc);
-
-                    let braceHighlightRanges: vscode.Range[] = [];
-                    for (let tleHighlightIndex of tleBraceHighlightIndexes) {
-                        const highlightSpan = new language.Span(tleHighlightIndex + pc.jsonTokenStartIndex, 1);
-                        braceHighlightRanges.push(getVSCodeRangeFromSpan(pc.document, highlightSpan));
-                    }
-
-                    editor.setDecorations(this._braceHighlightDecorationType, braceHighlightRanges);
-                }
-            }
-        });
-    }
-
-    private onDocumentChanged(event: vscode.TextDocumentChangeEvent): void {
-        this.updateOpenedDocument(event.document);
-    }
-
-    private onDocumentOpened(openedDocument: vscode.TextDocument): void {
-        this.updateOpenedDocument(openedDocument);
-    }
-
-    private onDocumentClosed(closedDocument: vscode.TextDocument): void {
-        callWithTelemetryAndErrorHandlingSync('onDocumentClosed', (actionContext: IActionContext): void => {
-            actionContext.telemetry.properties.isActivationEvent = 'true';
-            actionContext.telemetry.suppressIfSuccessful = true;
-            actionContext.errorHandling.suppressDisplay = true;
-
-            this.closeDeploymentFile(closedDocument);
-        });
-    }
-}+
+                this.closeDeploymentFile(closedDocument);
+            });
+        }
+    }