--- conflicted
+++ resolved
@@ -86,12 +86,7 @@
         ext.extensionContext = context;
         this.loadConfiguration();
 
-<<<<<<< HEAD
-        const jsonOutline = new JsonOutlineProvider(context);
-        ext.jsonOutlineProvider = jsonOutline;
-=======
         const jsonOutline: JsonOutlineProvider = new JsonOutlineProvider(context);
->>>>>>> 3ee97ae4
         context.subscriptions.push(vscode.window.registerTreeDataProvider("json-outline", jsonOutline));
         context.subscriptions.push(vscode.commands.registerCommand("extension.treeview.goto", (range: vscode.Range) => jsonOutline.goToDefinition(range)));
 
