/*---------------------------------------------------------------------------------------------
 *  Copyright (c) Microsoft Corporation. All rights reserved.
 *  Licensed under the MIT License. See License.md in the project root for license information.
 *--------------------------------------------------------------------------------------------*/

// tslint:disable:promise-function-async max-line-length // Grandfathered in

import * as assert from "assert";
import * as fse from 'fs-extra';
import * as path from 'path';
import * as vscode from "vscode";
import { AzureUserInput, callWithTelemetryAndErrorHandling, callWithTelemetryAndErrorHandlingSync, createAzExtOutputChannel, createTelemetryReporter, IActionContext, registerCommand, registerUIExtensionVariables, TelemetryProperties } from "vscode-azureextensionui";
import { uninstallDotnet } from "./acquisition/dotnetAcquisition";
import * as Completion from "./Completion";
import { armTemplateLanguageId, configKeys, configPrefix, expressionsDiagnosticsCompletionMessage, expressionsDiagnosticsSource, extensionName, globalStateKeys } from "./constants";
import { DeploymentDocument } from "./DeploymentDocument";
import { DeploymentTemplate } from "./DeploymentTemplate";
import { ext } from "./extensionVariables";
import { Histogram } from "./Histogram";
import * as Hover from './Hover';
import { IncorrectArgumentsCountIssue } from "./IncorrectArgumentsCountIssue";
import * as Json from "./JSON";
import * as language from "./Language";
import { reloadSchemas } from "./languageclient/reloadSchemas";
import { startArmLanguageServer, stopArmLanguageServer } from "./languageclient/startArmLanguageServer";
import { DeploymentFileMapping } from "./parameterFiles/DeploymentFileMapping";
import { DeploymentParameters } from "./parameterFiles/DeploymentParameters";
import { considerQueryingForParameterFile, getFriendlyPathToFile, openParameterFile, openTemplateFile, selectParameterFile } from "./parameterFiles/parameterFiles";
import { setParameterFileContext } from "./parameterFiles/setParameterFileContext";
import { IReferenceSite, PositionContext } from "./PositionContext";
import { ReferenceList } from "./ReferenceList";
import { RenameCodeActionProvider } from "./RenameCodeActionProvider";
import { resetGlobalState } from "./resetGlobalState";
import { getPreferredSchema } from "./schemas";
import { getFunctionParamUsage } from "./signatureFormatting";
import { getQuickPickItems, sortTemplate, SortType } from "./sortTemplate";
import { Stopwatch } from "./Stopwatch";
import { mightBeDeploymentParameters, mightBeDeploymentTemplate, templateDocumentSelector, templateOrParameterDocumentSelector } from "./supported";
import { survey } from "./survey";
import { TemplatePositionContext } from "./TemplatePositionContext";
import * as TLE from "./TLE";
import { JsonOutlineProvider } from "./Treeview";
import { UnrecognizedBuiltinFunctionIssue } from "./UnrecognizedFunctionIssues";
import { canRename } from "./util/canRename";
import { normalizePath } from "./util/normalizePath";
import { Cancellation } from "./util/throwOnCancel";
import { onCompletionActivated, toVsCodeCompletionItem } from "./util/toVsCodeCompletionItem";
import { getVSCodeRangeFromSpan } from "./util/vscodePosition";

interface IErrorsAndWarnings {
    errors: language.Issue[];
    warnings: language.Issue[];
}

const invalidRenameError = "Only parameters, variables, user namespaces and user functions can be renamed.";

// This method is called when your extension is activated
// Your extension is activated the very first time the command is executed
export async function activateInternal(context: vscode.ExtensionContext, perfStats: { loadStartTime: number; loadEndTime: number }): Promise<void> {
    ext.context = context;
    ext.reporter = createTelemetryReporter(context);
    ext.outputChannel = createAzExtOutputChannel(extensionName, configPrefix);
    ext.ui = new AzureUserInput(context.globalState);

    context.subscriptions.push(ext.completionItemsSpy);

    ext.deploymentFileMapping.setValue(new DeploymentFileMapping(ext.configuration));

    registerUIExtensionVariables(ext);

    await callWithTelemetryAndErrorHandling('activate', async (actionContext: IActionContext): Promise<void> => {
        actionContext.telemetry.properties.isActivationEvent = 'true';
        actionContext.telemetry.measurements.mainFileLoad = (perfStats.loadEndTime - perfStats.loadStartTime) / 1000;
        actionContext.telemetry.properties.autoDetectJsonTemplates = String(vscode.workspace.getConfiguration(configPrefix).get<boolean>(configKeys.autoDetectJsonTemplates));

        context.subscriptions.push(new AzureRMTools(context));
    });
}

// this method is called when your extension is deactivated
export function deactivateInternal(): void {
    // Nothing to do
}

export class AzureRMTools {
    private readonly _diagnosticsCollection: vscode.DiagnosticCollection;
    private readonly _deploymentDocuments: Map<string, DeploymentDocument> = new Map<string, DeploymentDocument>();
    private readonly _filesAskedToUpdateSchemaThisSession: Set<string> = new Set<string>();
    private readonly _paramsStatusBarItem: vscode.StatusBarItem;
    private _areDeploymentTemplateEventsHookedUp: boolean = false;
    private _diagnosticsVersion: number = 0;
    private _mapping: DeploymentFileMapping = ext.deploymentFileMapping.getValue();

    // More information can be found about this definition at https://code.visualstudio.com/docs/extensionAPI/vscode-api#DecorationRenderOptions
    // Several of these properties are CSS properties. More information about those can be found at https://www.w3.org/wiki/CSS/Properties
    private readonly _braceHighlightDecorationType: vscode.TextEditorDecorationType = vscode.window.createTextEditorDecorationType({
        borderWidth: "1px",
        borderStyle: "solid",
        light: {
            borderColor: "rgba(0, 0, 0, 0.2)",
            backgroundColor: "rgba(0, 0, 0, 0.05)"
        },
        dark: {
            borderColor: "rgba(128, 128, 128, 0.5)",
            backgroundColor: "rgba(128, 128, 128, 0.1)"
        }
    });

    constructor(context: vscode.ExtensionContext) {
        const jsonOutline: JsonOutlineProvider = new JsonOutlineProvider(context);
        ext.jsonOutlineProvider = jsonOutline;
        context.subscriptions.push(vscode.window.registerTreeDataProvider("azurerm-vscode-tools.template-outline", jsonOutline));
<<<<<<< HEAD
        context.subscriptions.push(
            // tslint:disable-next-line:typedef
            vscode.languages.registerCodeActionsProvider(templateOrParameterDocumentSelector,
                // tslint:disable-next-line:align
                new RenameCodeActionProvider(async (document, position) => await this.getPositionContext(document, position, Cancellation.cantCancel)), {
                providedCodeActionKinds: [
                    vscode.CodeActionKind.RefactorRewrite
                ]
            }));
=======

>>>>>>> fd8ac5e6
        // For telemetry
        registerCommand("azurerm-vscode-tools.completion-activated", (actionContext: IActionContext, args: object) => {
            onCompletionActivated(actionContext, <{ [key: string]: string }>args);
        });

        registerCommand("azurerm-vscode-tools.treeview.goto", (_actionContext: IActionContext, range: vscode.Range) => jsonOutline.goToDefinition(range));
        registerCommand('azurerm-vscode-tools.uninstallDotnet', async () => {
            await stopArmLanguageServer();
            await uninstallDotnet();
        });
        registerCommand("azurerm-vscode-tools.reloadSchemas", async () => {
            await reloadSchemas();
        });
        registerCommand("azurerm-vscode-tools.sortTemplate", async (_context: IActionContext, uri?: vscode.Uri, editor?: vscode.TextEditor) => {
            editor = editor || vscode.window.activeTextEditor;
            uri = uri || vscode.window.activeTextEditor?.document.uri;
            // If "Sort template..." was called from the context menu for ARM template outline
            if (typeof uri === "string") {
                uri = vscode.window.activeTextEditor?.document.uri;
            }
            if (uri && editor) {
                const sortType = await ext.ui.showQuickPick(getQuickPickItems(), { placeHolder: 'What do you want to sort?' });
                await this.sortTemplate(sortType.value, uri, editor);
            }
        });
        registerCommand("azurerm-vscode-tools.sortFunctions", async () => {
            await this.sortTemplate(SortType.Functions);
        });
        registerCommand("azurerm-vscode-tools.sortOutputs", async () => {
            await this.sortTemplate(SortType.Outputs);
        });
        registerCommand("azurerm-vscode-tools.sortParameters", async () => {
            await this.sortTemplate(SortType.Parameters);
        });
        registerCommand("azurerm-vscode-tools.sortResources", async () => {
            await this.sortTemplate(SortType.Resources);
        });
        registerCommand("azurerm-vscode-tools.sortVariables", async () => {
            await this.sortTemplate(SortType.Variables);
        });
        registerCommand("azurerm-vscode-tools.sortTopLevel", async () => {
            await this.sortTemplate(SortType.TopLevel);
        });
        registerCommand(
            "azurerm-vscode-tools.selectParameterFile", async (actionContext: IActionContext, source?: vscode.Uri) => {
                await selectParameterFile(actionContext, this._mapping, source);
            });
        registerCommand(
            "azurerm-vscode-tools.openParameterFile", async (_actionContext: IActionContext, source?: vscode.Uri) => {
                source = source ?? vscode.window.activeTextEditor?.document.uri;
                await openParameterFile(this._mapping, source, undefined);
            });
        registerCommand(
            "azurerm-vscode-tools.openTemplateFile", async (_actionContext: IActionContext, source?: vscode.Uri) => {
                source = source ?? vscode.window.activeTextEditor?.document.uri;
                await openTemplateFile(this._mapping, source, undefined);
            });
        registerCommand("azurerm-vscode-tools.resetGlobalState", resetGlobalState);
        registerCommand("azurerm-vscode-tools.codeAction.addAllMissingParameters", async (actionContext: IActionContext, source?: vscode.Uri) => {
            await this.addMissingParameters(actionContext, source, false);
        });
        registerCommand("azurerm-vscode-tools.codeAction.addMissingRequiredParameters", async (actionContext: IActionContext, source?: vscode.Uri) => {
            await this.addMissingParameters(actionContext, source, true);
        });

        this._paramsStatusBarItem = vscode.window.createStatusBarItem(vscode.StatusBarAlignment.Left);
        ext.context.subscriptions.push(this._paramsStatusBarItem);

        vscode.window.onDidChangeActiveTextEditor(this.onActiveTextEditorChanged, this, context.subscriptions);
        vscode.workspace.onDidOpenTextDocument(this.onDocumentOpened, this, context.subscriptions);
        vscode.workspace.onDidChangeTextDocument(this.onDocumentChanged, this, context.subscriptions);
        vscode.workspace.onDidChangeConfiguration(
            async () => {
                this._mapping.resetCache();
                // tslint:disable-next-line: no-floating-promises
                this.updateEditorState();
            },
            this,
            context.subscriptions);

        this._diagnosticsCollection = vscode.languages.createDiagnosticCollection("azurerm-tools-expressions");
        context.subscriptions.push(this._diagnosticsCollection);

        const activeEditor: vscode.TextEditor | undefined = vscode.window.activeTextEditor;
        if (activeEditor) {
            const activeDocument = activeEditor.document;
            this.updateOpenedDocument(activeDocument);
        }
    }

    private async addMissingParameters(
        actionContext: IActionContext,
        source: vscode.Uri | undefined,
        onlyRequiredParameters: boolean
    ): Promise<void> {
        source = source || vscode.window.activeTextEditor?.document.uri;
        const editor = vscode.window.activeTextEditor;
        const paramsUri = source || editor?.document.uri;
        if (editor && paramsUri && editor.document.uri.fsPath === paramsUri.fsPath) {
            let { doc, associatedDoc: template } = await this.getDeploymentDocAndAssociatedDoc(editor.document, Cancellation.cantCancel);
            if (doc instanceof DeploymentParameters) {
                await doc.addMissingParameters(
                    editor,
                    <DeploymentTemplate>template,
                    onlyRequiredParameters);
            }
        }
    }

    private async sortTemplate(sortType: SortType, documentUri?: vscode.Uri, editor?: vscode.TextEditor): Promise<void> {
        editor = editor || vscode.window.activeTextEditor;
        documentUri = documentUri || editor?.document.uri;
        if (editor && documentUri && editor.document.uri.fsPath === documentUri.fsPath) {
            let deploymentTemplate = this.getOpenedDeploymentTemplate(editor.document);
            await sortTemplate(deploymentTemplate, sortType, editor);
        }
    }

    public dispose(): void {
        callWithTelemetryAndErrorHandlingSync('dispose', (actionContext: IActionContext): void => {
            actionContext.telemetry.properties.isActivationEvent = 'true';
            actionContext.errorHandling.suppressDisplay = true;
        });
    }

    // Add the deployment doc to our list of opened deployment docs
    private setOpenedDeploymentDocument(documentUri: vscode.Uri, deploymentDocument: DeploymentDocument | undefined): void {
        assert(documentUri);
        const normalizedPath = normalizePath(documentUri);
        if (deploymentDocument) {
            this._deploymentDocuments.set(normalizedPath, deploymentDocument);
        } else {
            this._deploymentDocuments.delete(normalizedPath);
        }
    }

    private getOpenedDeploymentDocument(documentOrUri: vscode.TextDocument | vscode.Uri): DeploymentDocument | undefined {
        assert(documentOrUri);
        const uri = documentOrUri instanceof vscode.Uri ? documentOrUri : documentOrUri.uri;
        const normalizedPath = normalizePath(uri);
        return this._deploymentDocuments.get(normalizedPath);
    }

    private getOpenedDeploymentTemplate(documentOrUri: vscode.TextDocument | vscode.Uri): DeploymentTemplate | undefined {
        const file = this.getOpenedDeploymentDocument(documentOrUri);
        return file instanceof DeploymentTemplate ? file : undefined;
    }

    private getOpenedDeploymentParameters(documentOrUri: vscode.TextDocument | vscode.Uri): DeploymentParameters | undefined {
        const file = this.getOpenedDeploymentDocument(documentOrUri);
        return file instanceof DeploymentParameters ? file : undefined;
    }

    /**
     * Analyzes a text document that has been opened, and handles it appropriately if
     * it's a deployment template or parameter file
     */
    private updateOpenedDocument(textDocument: vscode.TextDocument): void {
        // tslint:disable-next-line:no-suspicious-comment
        // TODO: refactor
        // tslint:disable-next-line:max-func-body-length cyclomatic-complexity
        callWithTelemetryAndErrorHandlingSync('updateDeploymentDocument', (actionContext: IActionContext): void => {
            actionContext.errorHandling.suppressDisplay = true;
            actionContext.telemetry.suppressIfSuccessful = true;
            actionContext.telemetry.properties.isActivationEvent = 'true';
            actionContext.telemetry.properties.fileExt = path.extname(textDocument.fileName);

            assert(textDocument);
            const editor: vscode.TextEditor | undefined = vscode.window.activeTextEditor;
            const stopwatch = new Stopwatch();
            stopwatch.start();

            let treatAsDeploymentTemplate = false;
            let treatAsDeploymentParameters = false;
            const documentUri = textDocument.uri;

            if (textDocument.languageId === armTemplateLanguageId) {
                // Lang ID is set to arm-template, whether auto or manual, respect the setting
                treatAsDeploymentTemplate = true;
            }

            // If the documentUri is not in our dictionary of deployment templates, then either
            //   it's not a deployment file, or else this document was just opened (as opposed
            //   to changed/updated).
            // Note that it might have been opened, then closed, then reopened, or it
            //   might have had its schema changed in the editor to make it a deployment file.
            const isNewlyOpened: boolean = !this.getOpenedDeploymentDocument(documentUri);

            // Is it a deployment template file?
            let shouldParseFile = treatAsDeploymentTemplate || mightBeDeploymentTemplate(textDocument);
            if (shouldParseFile) {
                // Do a full parse
                let deploymentTemplate: DeploymentTemplate = new DeploymentTemplate(textDocument.getText(), documentUri);
                if (deploymentTemplate.hasArmSchemaUri()) {
                    treatAsDeploymentTemplate = true;
                }
                actionContext.telemetry.measurements.parseDurationInMilliseconds = stopwatch.duration.totalMilliseconds;

                if (treatAsDeploymentTemplate) {
                    this.ensureDeploymentDocumentEventsHookedUp();
                    this.setOpenedDeploymentDocument(documentUri, deploymentTemplate);
                    survey.registerActiveUse();

                    if (isNewlyOpened) {
                        // A deployment template has been opened (as opposed to having been tabbed to)

                        // Make sure the language ID is set to arm-template
                        if (textDocument.languageId !== armTemplateLanguageId) {
                            // The document will be reloaded, firing this event again with the new langid
                            AzureRMTools.setLanguageToArm(textDocument, actionContext);
                            return;
                        }
                    }

                    // Not waiting for return
                    // tslint:disable-next-line: no-floating-promises
                    this.reportDeploymentTemplateErrors(textDocument, deploymentTemplate).then(async (errorsWarnings) => {
                        if (isNewlyOpened) {
                            // Telemetry for template opened
                            if (errorsWarnings) {
                                this.reportTemplateOpenedTelemetry(textDocument, deploymentTemplate, stopwatch, errorsWarnings);
                            }

                            // No guarantee that active editor is the one we're processing, ignore if not
                            if (editor && editor.document === textDocument) {
                                // Are they using an older schema?  Ask to update.
                                // tslint:disable-next-line: no-suspicious-comment
                                // TODO: Move to separate file
                                this.considerQueryingForNewerSchema(editor, deploymentTemplate);

                                // Is there a possibly-matching params file they might want to associate?
                                considerQueryingForParameterFile(this._mapping, textDocument);
                            }
                        }
                    });
                }
            }

            if (!treatAsDeploymentTemplate) {
                // Is it a parameter file?
                let shouldParseParameterFile = treatAsDeploymentTemplate || mightBeDeploymentParameters(textDocument);
                if (shouldParseParameterFile) {
                    // Do a full parse
                    let deploymentParameters: DeploymentParameters = new DeploymentParameters(textDocument.getText(), textDocument.uri);
                    if (deploymentParameters.hasParametersUri()) {
                        treatAsDeploymentParameters = true;
                    }

                    // This could theoretically include time for parsing for a deployment template as well but isn't likely
                    actionContext.telemetry.measurements.parseDurationInMilliseconds = stopwatch.duration.totalMilliseconds;

                    if (treatAsDeploymentParameters) {
                        this.ensureDeploymentDocumentEventsHookedUp();
                        this.setOpenedDeploymentDocument(documentUri, deploymentParameters);
                        survey.registerActiveUse();

                        // tslint:disable-next-line: no-floating-promises
                        this.reportDeploymentParametersErrors(textDocument, deploymentParameters).then(async (errorsWarnings) => {
                            if (isNewlyOpened && errorsWarnings) {
                                // A deployment template has been opened (as opposed to having been tabbed to)

                                // Telemetry for parameter file opened
                                await this.reportParameterFileOpenedTelemetry(textDocument, deploymentParameters, stopwatch, errorsWarnings);
                            }
                        });
                    }
                }

                if (!treatAsDeploymentTemplate && !treatAsDeploymentParameters) {
                    // If the document is not a deployment file, then we need
                    // to remove it from our deployment file cache. It doesn't
                    // matter if the document is a JSON file and was never a
                    // deployment file, or if the document was a deployment
                    // file and then was modified to no longer be a deployment
                    // file (the $schema property changed to not be a
                    // template/params schema). In either case, we should
                    // remove it from our cache.
                    this.closeDeploymentFile(textDocument);
                }

                // tslint:disable-next-line: no-floating-promises
                this.updateEditorState();
            }
        });
    }

    private static setLanguageToArm(document: vscode.TextDocument, actionContext: IActionContext): void {
        vscode.languages.setTextDocumentLanguage(document, armTemplateLanguageId);

        actionContext.telemetry.properties.switchedToArm = 'true';
        actionContext.telemetry.properties.docLangId = document.languageId;
        actionContext.telemetry.properties.docExtension = path.extname(document.fileName);
        actionContext.telemetry.suppressIfSuccessful = false;
    }

    private reportTemplateOpenedTelemetry(
        document: vscode.TextDocument,
        deploymentTemplate: DeploymentTemplate,
        stopwatch: Stopwatch,
        errorsWarnings: IErrorsAndWarnings
    ): void {
        // tslint:disable-next-line: restrict-plus-operands
        const functionsInEachNamespace = deploymentTemplate.topLevelScope.namespaceDefinitions.map(ns => ns.members.length);
        // tslint:disable-next-line: restrict-plus-operands
        const totalUserFunctionsCount = functionsInEachNamespace.reduce((sum, count) => sum + count, 0);

        const issuesHistograph = new Histogram();
        for (const error of errorsWarnings.errors) {
            issuesHistograph.add(`extErr:${error.kind}`);
        }
        for (const warning of errorsWarnings.warnings) {
            issuesHistograph.add(`extWarn:${warning.kind}`);
        }

        ext.reporter.sendTelemetryEvent(
            "Deployment Template Opened",
            {
                docLangId: document.languageId,
                docExtension: path.extname(document.fileName),
                // tslint:disable-next-line: strict-boolean-expressions
                schema: deploymentTemplate.schemaUri || "",
                // tslint:disable-next-line: strict-boolean-expressions
                apiProfile: deploymentTemplate.apiProfile || "",
                issues: this.histogramToTelemetryString(issuesHistograph)
            },
            {
                documentSizeInCharacters: document.getText().length,
                parseDurationInMilliseconds: stopwatch.duration.totalMilliseconds,
                lineCount: deploymentTemplate.lineCount,
                maxLineLength: deploymentTemplate.getMaxLineLength(),
                paramsCount: deploymentTemplate.topLevelScope.parameterDefinitions.length,
                varsCount: deploymentTemplate.topLevelScope.variableDefinitions.length,
                namespacesCount: deploymentTemplate.topLevelScope.namespaceDefinitions.length,
                userFunctionsCount: totalUserFunctionsCount,
                multilineStringCount: deploymentTemplate.getMultilineStringCount(),
                commentCount: deploymentTemplate.getCommentCount(),
                extErrorsCount: errorsWarnings.errors.length,
                extWarnCount: errorsWarnings.warnings.length,
                linkedParameterFiles: this._mapping.getParameterFile(document.uri) ? 1 : 0
            });

        this.logFunctionCounts(deploymentTemplate);
        this.logResourceUsage(deploymentTemplate);
    }

    private async reportParameterFileOpenedTelemetry(
        document: vscode.TextDocument,
        parameters: DeploymentParameters,
        stopwatch: Stopwatch,
        errorsWarnings: IErrorsAndWarnings
    ): Promise<void> {
        const issuesHistograph = new Histogram();
        for (const error of errorsWarnings.errors) {
            issuesHistograph.add(`extErr:${error.kind}`);
        }
        for (const warning of errorsWarnings.warnings) {
            issuesHistograph.add(`extWarn:${warning.kind}`);
        }

        ext.reporter.sendTelemetryEvent(
            "Parameter File Opened",
            {
                docLangId: document.languageId,
                docExtension: path.extname(document.fileName),
                schema: parameters.schemaUri ?? ""
            },
            {
                documentSizeInCharacters: document.getText().length,
                parseDurationInMilliseconds: stopwatch.duration.totalMilliseconds,
                lineCount: parameters.lineCount,
                maxLineLength: parameters.getMaxLineLength(),
                paramsCount: parameters.parametersObjectValue?.length ?? 0,
                commentCount: parameters.getCommentCount(),
                linkedTemplateFiles: this._mapping.getTemplateFile(document.uri) ? 1 : 0,
                extErrorsCount: errorsWarnings.errors.length,
                extWarnCount: errorsWarnings.warnings.length
            });
    }

    private async reportDeploymentDocumentErrors(
        textDocument: vscode.TextDocument,
        deploymentDocument: DeploymentDocument,
        associatedDocument: DeploymentDocument | undefined
    ): Promise<IErrorsAndWarnings> {
        // Don't wait
        // tslint:disable-next-line: no-floating-promises
        ++this._diagnosticsVersion;

        let errors: language.Issue[] = await deploymentDocument.getErrors(associatedDocument);
        const diagnostics: vscode.Diagnostic[] = [];

        for (const error of errors) {
            diagnostics.push(this.getVSCodeDiagnosticFromIssue(deploymentDocument, error, vscode.DiagnosticSeverity.Error));
        }

        const warnings = deploymentDocument.getWarnings();
        for (const warning of warnings) {
            diagnostics.push(this.getVSCodeDiagnosticFromIssue(deploymentDocument, warning, vscode.DiagnosticSeverity.Warning));
        }

        let completionDiagnostic = this.getCompletedDiagnostic();
        if (completionDiagnostic) {
            diagnostics.push(completionDiagnostic);
        }

        this._diagnosticsCollection.set(textDocument.uri, diagnostics);

        return { errors, warnings };
    }

    private async reportDeploymentTemplateErrors(
        textDocument: vscode.TextDocument,
        deploymentTemplate: DeploymentTemplate
    ): Promise<IErrorsAndWarnings | undefined> {
        return await callWithTelemetryAndErrorHandling('reportDeploymentTemplateErrors', async (actionContext: IActionContext): Promise<IErrorsAndWarnings> => {
            actionContext.telemetry.suppressIfSuccessful = true;

            // tslint:disable-next-line:no-suspicious-comment
            // TODO: Associated parameters
            const associatedParameters: DeploymentParameters | undefined = undefined;
            return await this.reportDeploymentDocumentErrors(textDocument, deploymentTemplate, associatedParameters);
        });
    }

    private async reportDeploymentParametersErrors(
        textDocument: vscode.TextDocument,
        deploymentParameters: DeploymentParameters
    ): Promise<IErrorsAndWarnings | undefined> {
        return await callWithTelemetryAndErrorHandling('reportDeploymentParametersErrors', async (actionContext: IActionContext): Promise<IErrorsAndWarnings> => {
            actionContext.telemetry.suppressIfSuccessful = true;

            const template = await this.getOrReadAssociatedTemplate(textDocument.uri, Cancellation.cantCancel);
            return await this.reportDeploymentDocumentErrors(textDocument, deploymentParameters, template);
        });
    }

    private considerQueryingForNewerSchema(editor: vscode.TextEditor, deploymentTemplate: DeploymentTemplate): void {
        // Only deal with saved files, because we don't have an accurate
        //   URI that we can track for unsaved files, and it's a better user experience.
        if (editor.document.uri.scheme !== 'file') {
            return;
        }

        // Only ask to upgrade once per session per file
        const document = editor.document;
        const documentPath = document.uri.fsPath;
        let queriedToUpdateSchema = this._filesAskedToUpdateSchemaThisSession.has(documentPath);
        if (queriedToUpdateSchema) {
            return;
        }

        this._filesAskedToUpdateSchemaThisSession.add(documentPath);

        const schemaValue: Json.StringValue | undefined = deploymentTemplate.schemaValue;
        // tslint:disable-next-line: strict-boolean-expressions
        const schemaUri: string | undefined = deploymentTemplate.schemaUri || undefined;
        const preferredSchemaUri: string | undefined = schemaUri && getPreferredSchema(schemaUri);
        const checkForLatestSchema = !!vscode.workspace.getConfiguration(configPrefix).get<boolean>(configKeys.checkForLatestSchema);

        if (preferredSchemaUri && schemaValue) {
            // tslint:disable-next-line: no-floating-promises // Don't wait
            callWithTelemetryAndErrorHandling('queryUpdateSchema', async (actionContext: IActionContext): Promise<void> => {
                actionContext.telemetry.properties.currentSchema = schemaUri;
                actionContext.telemetry.properties.preferredSchema = preferredSchemaUri;
                actionContext.telemetry.properties.checkForLatestSchema = String(checkForLatestSchema);

                if (!checkForLatestSchema) {
                    return;
                }

                // tslint:disable-next-line: strict-boolean-expressions
                const dontAskFiles = ext.context.globalState.get<string[]>(globalStateKeys.dontAskAboutSchemaFiles) || [];
                if (dontAskFiles.includes(documentPath)) {
                    actionContext.telemetry.properties.isInDontAskList = 'true';
                    return;
                }

                const yes: vscode.MessageItem = { title: "Use latest" };
                const notNow: vscode.MessageItem = { title: "Not now" };
                const neverForThisFile: vscode.MessageItem = { title: "Never for this file" };

                const response = await ext.ui.showWarningMessage(
                    `Would you like to use the latest schema for deployment template "${path.basename(document.uri.path)}" (note: some tools may be unable to process the latest schema)?`,
                    {
                        learnMoreLink: "https://aka.ms/vscode-azurearmtools-updateschema"
                    },
                    yes,
                    notNow,
                    neverForThisFile
                );
                actionContext.telemetry.properties.response = response.title;

                switch (response.title) {
                    case yes.title:
                        await this.replaceSchema(document.uri, deploymentTemplate, schemaValue.unquotedValue, preferredSchemaUri);
                        actionContext.telemetry.properties.replacedSchema = "true";
                        return;
                    case notNow.title:
                        return;
                    case neverForThisFile.title:
                        dontAskFiles.push(documentPath);
                        await ext.context.globalState.update(globalStateKeys.dontAskAboutSchemaFiles, dontAskFiles);
                        break;
                    default:
                        assert("queryUseNewerSchema: Unexpected response");
                        break;
                }
            });
        }
    }

    private async replaceSchema(uri: vscode.Uri, deploymentTemplate: DeploymentTemplate, previousSchema: string, newSchema: string): Promise<void> {
        // Editor might have been closed or tabbed away from, so make sure it's visible
        const editor = await vscode.window.showTextDocument(uri);

        // The document might have changed since we asked, so find the $schema again
        const currentTemplate = new DeploymentTemplate(editor.document.getText(), editor.document.uri);
        const currentSchemaValue: Json.StringValue | undefined = currentTemplate.schemaValue;
        if (currentSchemaValue && currentSchemaValue.unquotedValue === previousSchema) {
            const range = getVSCodeRangeFromSpan(currentTemplate, currentSchemaValue.unquotedSpan);
            await editor.edit(edit => {
                // Replace $schema value
                edit.replace(range, newSchema);
            });

            // Select what we just replaced
            editor.selection = new vscode.Selection(range.start, range.end);
            editor.revealRange(range, vscode.TextEditorRevealType.Default);
        } else {
            throw new Error("The document has changed, the $schema was not replaced.");
        }
    }

    private getCompletedDiagnostic(): vscode.Diagnostic | undefined {
        if (ext.addCompletedDiagnostic) {
            // Add a diagnostic to indicate expression validation is done (for testing)
            return {
                severity: vscode.DiagnosticSeverity.Information,
                message: `${expressionsDiagnosticsCompletionMessage}, version ${this._diagnosticsVersion}`,
                source: expressionsDiagnosticsSource,
                code: "",
                range: new vscode.Range(0, 0, 0, 0)
            };
        } else {
            return undefined;
        }
    }

    /**
     * Hook up events related to template files (as opposed to plain JSON files). This is only called when
     * actual template files are open, to avoid slowing performance when simple JSON files are opened.
     */
    // tslint:disable-next-line: no-suspicious-comment
    // tslint:disable-next-line: max-func-body-length // TODO: refactor
    private ensureDeploymentDocumentEventsHookedUp(): void {
        if (this._areDeploymentTemplateEventsHookedUp) {
            return;
        }
        this._areDeploymentTemplateEventsHookedUp = true;

        vscode.window.onDidChangeTextEditorSelection(this.onTextSelectionChanged, this, ext.context.subscriptions);
        vscode.workspace.onDidCloseTextDocument(this.onDocumentClosed, this, ext.context.subscriptions);

        const hoverProvider: vscode.HoverProvider = {
            provideHover: async (document: vscode.TextDocument, position: vscode.Position, token: vscode.CancellationToken): Promise<vscode.Hover | undefined> => {
                return await this.onProvideHover(document, position, token);
            }
        };
        ext.context.subscriptions.push(vscode.languages.registerHoverProvider(templateDocumentSelector, hoverProvider));

        // Code actions provider
        const codeActionProvider: vscode.CodeActionProvider = {
            provideCodeActions: async (
                textDocument: vscode.TextDocument,
                range: vscode.Range | vscode.Selection,
                context: vscode.CodeActionContext,
                token: vscode.CancellationToken
            ): Promise<(vscode.Command | vscode.CodeAction)[] | undefined> => {
                return await this.onProvideCodeActions(textDocument, range, context, token);
            }
        };
        ext.context.subscriptions.push(
            vscode.languages.registerCodeActionsProvider(
                templateOrParameterDocumentSelector,
                codeActionProvider,
                {
                    providedCodeActionKinds: [
                        vscode.CodeActionKind.QuickFix
                    ]
                }
            ));

        // tslint:disable-next-line:no-suspicious-comment
        const completionProvider: vscode.CompletionItemProvider = {
            provideCompletionItems: async (
                document: vscode.TextDocument,
                position: vscode.Position,
                token: vscode.CancellationToken,
                context: vscode.CompletionContext
            ): Promise<vscode.CompletionList | undefined> => {
                return await this.onProvideCompletions(document, position, token);
            },
            resolveCompletionItem: (item: vscode.CompletionItem, token: vscode.CancellationToken): vscode.CompletionItem => {
                return this.onResolveCompletionItem(item, token);
            }
        };
        ext.context.subscriptions.push(
            vscode.languages.registerCompletionItemProvider(
                templateOrParameterDocumentSelector,
                completionProvider,
                "'",
                "[",
                ".",
                '"',
                '(',
                ',',
                ' '
            ));

        // tslint:disable-next-line:no-suspicious-comment
        const definitionProvider: vscode.DefinitionProvider = {
            provideDefinition: async (document: vscode.TextDocument, position: vscode.Position, token: vscode.CancellationToken): Promise<vscode.Definition | undefined> => {
                return await this.onProvideDefinition(document, position, token);
            }
        };
        ext.context.subscriptions.push(
            vscode.languages.registerDefinitionProvider(
                templateOrParameterDocumentSelector,
                definitionProvider));

        const referenceProvider: vscode.ReferenceProvider = {
            provideReferences: async (document: vscode.TextDocument, position: vscode.Position, context: vscode.ReferenceContext, token: vscode.CancellationToken): Promise<vscode.Location[] | undefined> => {
                return this.onProvideReferences(document, position, context, token);
            }
        };
        ext.context.subscriptions.push(vscode.languages.registerReferenceProvider(templateOrParameterDocumentSelector, referenceProvider));

        const signatureHelpProvider: vscode.SignatureHelpProvider = {
            provideSignatureHelp: async (document: vscode.TextDocument, position: vscode.Position, token: vscode.CancellationToken): Promise<vscode.SignatureHelp | undefined> => {
                return await this.onProvideSignatureHelp(document, position, token);
            }
        };
        ext.context.subscriptions.push(vscode.languages.registerSignatureHelpProvider(templateDocumentSelector, signatureHelpProvider, ",", "(", "\n"));

        const renameProvider: vscode.RenameProvider = {
            provideRenameEdits: async (document: vscode.TextDocument, position: vscode.Position, newName: string, token: vscode.CancellationToken): Promise<vscode.WorkspaceEdit | undefined> => {
                return await this.onProvideRename(document, position, newName, token);
            },
            prepareRename: async (document: vscode.TextDocument, position: vscode.Position, token: vscode.CancellationToken): Promise<vscode.Range | { range: vscode.Range; placeholder: string } | undefined> => {
                return await this.prepareRename(document, position, token);
            }
        };
        ext.context.subscriptions.push(vscode.languages.registerRenameProvider(templateOrParameterDocumentSelector, renameProvider));

        // tslint:disable-next-line:no-floating-promises // Don't wait
        startArmLanguageServer();
    }

    private async updateEditorState(): Promise<void> {
        let show = false;
        let isTemplateFile = false;
        let templateFileHasParamFile = false;
        let isParamFile = false;
        let paramFileHasTemplateFile = false;

        try {
            const activeDocument = vscode.window.activeTextEditor?.document;
            if (activeDocument) {
                const deploymentTemplate = this.getOpenedDeploymentDocument(activeDocument);
                if (deploymentTemplate instanceof DeploymentTemplate) {
                    show = true;
                    isTemplateFile = true;
                    let statusBarText: string;

                    const paramFileUri = this._mapping.getParameterFile(activeDocument.uri);
                    if (paramFileUri) {
                        templateFileHasParamFile = true;
                        const doesParamFileExist = await fse.pathExists(paramFileUri?.fsPath);
                        statusBarText = `Parameters: ${getFriendlyPathToFile(paramFileUri)}`;
                        if (!doesParamFileExist) {
                            statusBarText += " $(error) Not found";
                        }
                    } else {
                        statusBarText = "Select Parameter File...";
                    }

                    this._paramsStatusBarItem.command = "azurerm-vscode-tools.selectParameterFile";
                    this._paramsStatusBarItem.text = statusBarText;
                } else if (deploymentTemplate instanceof DeploymentParameters) {
                    show = true;
                    isParamFile = true;
                    let statusBarText: string;

                    const templateFileUri = this._mapping.getTemplateFile(activeDocument.uri);
                    if (templateFileUri) {
                        paramFileHasTemplateFile = true;
                        const doesTemplateFileExist = await fse.pathExists(templateFileUri?.fsPath);
                        statusBarText = `Template file: ${getFriendlyPathToFile(templateFileUri)}`;
                        if (!doesTemplateFileExist) {
                            statusBarText += " $(error) Not found";
                        }
                    } else {
                        statusBarText = "No template file selected";
                    }

                    this._paramsStatusBarItem.text = statusBarText;
                }
            }
        } finally {
            if (show) {
                this._paramsStatusBarItem.show();
            } else {
                this._paramsStatusBarItem.hide();
            }

            // tslint:disable-next-line: no-floating-promises
            setParameterFileContext({
                isTemplateFile,
                hasParamFile: templateFileHasParamFile,
                isParamFile: isParamFile,
                hasTemplateFile: paramFileHasTemplateFile
            });
        }
    }

    /**
     * Logs telemetry with information about the functions used in a template. Only meaningful if called
     * in a relatively stable state, such as after first opening
     */
    private logFunctionCounts(deploymentTemplate: DeploymentTemplate): void {
        // Don't wait for promise
        // tslint:disable-next-line: no-floating-promises
        callWithTelemetryAndErrorHandling("tle.stats", async (actionContext: IActionContext): Promise<void> => {
            actionContext.errorHandling.suppressDisplay = true;
            let properties: {
                functionCounts?: string;
                unrecognized?: string;
                incorrectArgs?: string;
            } & TelemetryProperties = actionContext.telemetry.properties;

            let issues: language.Issue[] = await deploymentTemplate.getErrors(undefined);

            // Full function counts
            const functionCounts: Histogram = deploymentTemplate.getFunctionCounts();
            const functionsData: { [key: string]: number } = {};
            for (const functionName of functionCounts.keys) {
                functionsData[<string>functionName] = functionCounts.getCount(functionName);
            }
            properties.functionCounts = JSON.stringify(functionsData);

            // Missing function names and functions with incorrect number of arguments (useful for knowing
            //   if our expressionMetadata.json file is up to date)
            let unrecognized = new Set<string>();
            let incorrectArgCounts = new Set<string>();
            for (const issue of issues) {
                if (issue instanceof UnrecognizedBuiltinFunctionIssue) {
                    unrecognized.add(issue.functionName);
                } else if (issue instanceof IncorrectArgumentsCountIssue) {
                    // Encode function name as "funcname(<actual-args>)[<min-expected>..<max-expected>]"
                    let encodedName = `${issue.functionName}(${issue.actual})[${issue.minExpected}..${issue.maxExpected}]`;
                    incorrectArgCounts.add(encodedName);
                }
            }
            properties.unrecognized = AzureRMTools.convertSetToJson(unrecognized);
            properties.incorrectArgs = AzureRMTools.convertSetToJson(incorrectArgCounts);
        });
    }

    /**
     * Log information about which resource types and apiVersions are being used
     */
    private logResourceUsage(deploymentTemplate: DeploymentTemplate): void {
        // Don't wait for promise
        // tslint:disable-next-line: no-floating-promises
        callWithTelemetryAndErrorHandling("schema.stats", async (actionContext: IActionContext): Promise<void> => {
            actionContext.errorHandling.suppressDisplay = true;
            let properties: {
                resourceCounts?: string;
            } & TelemetryProperties = actionContext.telemetry.properties;

            const resourceCounts: Histogram = deploymentTemplate.getResourceUsage();
            properties.resourceCounts = this.histogramToTelemetryString(resourceCounts);
        });
    }

    private histogramToTelemetryString(histogram: Histogram): string {
        const data: { [key: string]: number } = {};
        for (const key of histogram.keys) {
            data[<string>key] = histogram.getCount(key);
        }
        return JSON.stringify(data);
    }

    private static convertSetToJson(s: Set<string>): string {
        // tslint:disable-next-line: strict-boolean-expressions
        if (!s.size) {
            return "";
        }
        let array: string[] = [];
        for (let item of s) {
            array.push(item);
        }
        return JSON.stringify(array);
    }

    private getVSCodeDiagnosticFromIssue(deploymentDocument: DeploymentDocument, issue: language.Issue, severity: vscode.DiagnosticSeverity): vscode.Diagnostic {
        const range: vscode.Range = getVSCodeRangeFromSpan(deploymentDocument, issue.span);
        const message: string = issue.message;
        let diagnostic = new vscode.Diagnostic(range, message, severity);
        diagnostic.source = expressionsDiagnosticsSource;
        diagnostic.code = "";
        return diagnostic;
    }

    private closeDeploymentFile(document: vscode.TextDocument): void {
        assert(document);
        this._diagnosticsCollection.delete(document.uri);
        this.setOpenedDeploymentDocument(document.uri, undefined);
    }

    private async onProvideHover(document: vscode.TextDocument, position: vscode.Position, token: vscode.CancellationToken): Promise<vscode.Hover | undefined> {
        return await callWithTelemetryAndErrorHandling('Hover', async (actionContext: IActionContext): Promise<vscode.Hover | undefined> => {
            actionContext.errorHandling.suppressDisplay = true;
            actionContext.telemetry.suppressIfSuccessful = true;
            const properties = <TelemetryProperties & { hoverType?: string; tleFunctionName: string }>actionContext.telemetry.properties;

            const cancel = new Cancellation(token, actionContext);

            const { doc, associatedDoc } = await this.getDeploymentDocAndAssociatedDoc(document, cancel);
            if (doc) {
                const context = doc.getContextFromDocumentLineAndColumnIndexes(position.line, position.character, associatedDoc);
                const hoverInfo: Hover.HoverInfo | undefined = context.getHoverInfo();

                if (hoverInfo) {
                    properties.hoverType = hoverInfo.friendlyType;
                    const hoverRange: vscode.Range = getVSCodeRangeFromSpan(doc, hoverInfo.span);
                    const hover = new vscode.Hover(hoverInfo.getHoverText(), hoverRange);
                    return hover;
                }
            }

            return undefined;
        });
    }

    private async onProvideCompletions(document: vscode.TextDocument, position: vscode.Position, token: vscode.CancellationToken): Promise<vscode.CompletionList | undefined> {
        return await callWithTelemetryAndErrorHandling('provideCompletionItems', async (actionContext: IActionContext): Promise<vscode.CompletionList | undefined> => {
            actionContext.telemetry.suppressIfSuccessful = true;
            actionContext.errorHandling.suppressDisplay = true;

            const cancel = new Cancellation(token, actionContext);

            const pc: PositionContext | undefined = await this.getPositionContext(document, position, cancel);
            if (pc) {
                const items: Completion.Item[] = pc.getCompletionItems();
                const vsCodeItems = items.map(c => toVsCodeCompletionItem(pc.document, c));
                ext.completionItemsSpy.postCompletionItemsResult(pc.document, items, vsCodeItems);

                // vscode requires all spans to include the original position and be on the same line, otherwise
                //   it ignores it.  Verify that here.
                for (let item of vsCodeItems) {
                    assert(item.range, "Completion item doesn't have a range");
                    assert(item.range?.contains(position), "Completion item range doesn't include cursor");
                    assert(item.range?.isSingleLine, "Completion item range must be a single line");
                }
                return new vscode.CompletionList(vsCodeItems, true);
            }

            return undefined;
        });
    }

    private onResolveCompletionItem(item: vscode.CompletionItem, _token: vscode.CancellationToken): vscode.CompletionItem {
        ext.completionItemsSpy.postCompletionItemResolution(item);
        return item;
    }

    /**
     * Given a document, get a DeploymentTemplate or DeploymentParameters instance from it, and then
     * find the appropriate associated document for it
     */
    private async getDeploymentDocAndAssociatedDoc(
        textDocument: vscode.TextDocument,
        cancel: Cancellation
    ): Promise<{ doc?: DeploymentDocument; associatedDoc?: DeploymentDocument }> {
        cancel.throwIfCancelled();

        const doc = this.getOpenedDeploymentDocument(textDocument);
        if (!doc) {
            // No reason to try reading from disk, if it's not in our opened list,
            // it can't be the one in the current text document
            return {};
        }

        if (doc instanceof DeploymentTemplate) {
            const template: DeploymentTemplate = doc;
            // It's a template file - find the associated parameter file, if any
            let params: DeploymentParameters | undefined;
            const paramsUri: vscode.Uri | undefined = this._mapping.getParameterFile(textDocument.uri);
            if (paramsUri) {
                params = await this.getOrReadTemplateParameters(paramsUri);
                cancel.throwIfCancelled();
            }

            return { doc: template, associatedDoc: params };
        } else if (doc instanceof DeploymentParameters) {
            const params: DeploymentParameters = doc;
            // It's a parameter file - find the associated template file, if any
            let template: DeploymentTemplate | undefined;
            const templateUri: vscode.Uri | undefined = this._mapping.getTemplateFile(textDocument.uri);
            if (templateUri) {
                template = await this.getOrReadDeploymentTemplate(templateUri);
                cancel.throwIfCancelled();
            }

            return { doc: params, associatedDoc: template };
        } else {
            assert.fail("Unexpected doc type");
        }
    }

    /**
     * Given a document, get a DeploymentTemplate or DeploymentParameters instance from it, and then
     * create the appropriate context for it from the given position
     */
    private async getPositionContext(textDocument: vscode.TextDocument, position: vscode.Position, cancel: Cancellation): Promise<PositionContext | undefined> {
        cancel.throwIfCancelled();

        const { doc, associatedDoc } = await this.getDeploymentDocAndAssociatedDoc(textDocument, cancel);
        if (!doc) {
            return undefined;
        }

        cancel.throwIfCancelled();
        return doc.getContextFromDocumentLineAndColumnIndexes(position.line, position.character, associatedDoc);
    }

    /**
     * Given a deployment template URI, return the corresponding opened DeploymentTemplate for it.
     * If none, create a new one by reading the location from disk
     */
    private async getOrReadDeploymentTemplate(uri: vscode.Uri): Promise<DeploymentTemplate> {
        // Is it already opened?
        const doc = this.getOpenedDeploymentTemplate(uri);
        if (doc) {
            return doc;
        }

        // Nope, have to read it from disk
        const contents = (await fse.readFile(uri.fsPath, { encoding: 'utf8' })).toString();
        return new DeploymentTemplate(contents, uri);
    }

    /**
     * Given a parameter file URI, return the corresponding opened DeploymentParameters for it.
     * If none, create a new one by reading the location from disk
     */
    private async getOrReadTemplateParameters(uri: vscode.Uri): Promise<DeploymentParameters> {
        // Is it already opened?
        const doc = this.getOpenedDeploymentParameters(uri);
        if (doc) {
            return doc;
        }

        // Nope, have to read it from disk
        const contents = (await fse.readFile(uri.fsPath, { encoding: 'utf8' })).toString();
        return new DeploymentParameters(contents, uri);
    }

    private async getOrReadAssociatedTemplate(parameterFileUri: vscode.Uri, cancel: Cancellation): Promise<DeploymentTemplate | undefined> {
        const templateUri: vscode.Uri | undefined = this._mapping.getTemplateFile(parameterFileUri);
        if (templateUri) {
            const template = await this.getOrReadDeploymentTemplate(templateUri);
            cancel.throwIfCancelled();
            return template;
        }

        return undefined;
    }

    private getDocTypeForTelemetry(doc: DeploymentDocument): string {
        if (doc instanceof DeploymentTemplate) {
            return "template";
        } else if (doc instanceof DeploymentParameters) {
            return "parameters";
        } else {
            assert.fail("Unexpected doc type");
        }
    }

    private async onProvideDefinition(document: vscode.TextDocument, position: vscode.Position, token: vscode.CancellationToken): Promise<vscode.Location | undefined> {
        return await callWithTelemetryAndErrorHandling('Go To Definition', async (actionContext: IActionContext): Promise<vscode.Location | undefined> => {
            const cancel = new Cancellation(token, actionContext);
            const pc: PositionContext | undefined = await this.getPositionContext(document, position, cancel);

            if (pc) {
                let properties = <TelemetryProperties &
                {
                    definitionType?: string;
                    docType?: string;
                }>actionContext.telemetry.properties;
                actionContext.errorHandling.suppressDisplay = true;
                properties.docType = this.getDocTypeForTelemetry(pc.document);

                const refInfo = pc.getReferenceSiteInfo(false);
                if (refInfo && refInfo.definition.nameValue) {
                    properties.definitionType = refInfo.definition.definitionKind;

                    return new vscode.Location(
                        refInfo.definitionDocument.documentId,
                        getVSCodeRangeFromSpan(refInfo.definitionDocument, refInfo.definition.nameValue.span)
                    );
                }

                return undefined;
            }
        });
    }

    private async onProvideReferences(textDocument: vscode.TextDocument, position: vscode.Position, context: vscode.ReferenceContext, token: vscode.CancellationToken): Promise<vscode.Location[] | undefined> {
        return await callWithTelemetryAndErrorHandling('Find References', async (actionContext: IActionContext): Promise<vscode.Location[]> => {
            const cancel = new Cancellation(token, actionContext);
            const results: vscode.Location[] = [];
            const pc: PositionContext | undefined = await this.getPositionContext(textDocument, position, cancel);
            if (pc) {
                const references: ReferenceList | undefined = pc.getReferences();
                if (references && references.length > 0) {
                    actionContext.telemetry.properties.referenceType = references.kind;

                    for (const ref of references.references) {
                        const locationUri: vscode.Uri = ref.document.documentId;
                        const referenceRange: vscode.Range = getVSCodeRangeFromSpan(ref.document, ref.span);
                        results.push(new vscode.Location(locationUri, referenceRange));
                    }
                }
            }

            return results;
        });
    }

    /**
     * Provide commands for the given document and range.
     *
     * @param textDocument The document in which the command was invoked.
     * @param range The selector or range for which the command was invoked. This will always be a selection if
     * there is a currently active editor.
     * @param context Context carrying additional information.
     * @param token A cancellation token.
     * @return An array of commands, quick fixes, or refactorings or a thenable of such. The lack of a result can be
     * signaled by returning `undefined`, `null`, or an empty array.
     */
    private async onProvideCodeActions(
        textDocument: vscode.TextDocument,
        range: vscode.Range | vscode.Selection,
        context: vscode.CodeActionContext,
        token: vscode.CancellationToken
    ): Promise<(vscode.Command | vscode.CodeAction)[] | undefined> {
        return await callWithTelemetryAndErrorHandling('Provide code actions', async (actionContext: IActionContext): Promise<(vscode.Command | vscode.CodeAction)[]> => {
            actionContext.errorHandling.suppressDisplay = true;
            actionContext.telemetry.suppressIfSuccessful = true;
            const cancel = new Cancellation(token, actionContext);

            const { doc, associatedDoc } = await this.getDeploymentDocAndAssociatedDoc(textDocument, cancel);
            if (doc) {
                return await doc.getCodeActions(associatedDoc, range, context);
            }

            return [];
        });
    }

    private async onProvideSignatureHelp(textDocument: vscode.TextDocument, position: vscode.Position, token: vscode.CancellationToken): Promise<vscode.SignatureHelp | undefined> {
        return await callWithTelemetryAndErrorHandling('provideSignatureHelp', async (actionContext: IActionContext): Promise<vscode.SignatureHelp | undefined> => {
            actionContext.errorHandling.suppressDisplay = true;
            actionContext.telemetry.suppressIfSuccessful = true;

            const cancel = new Cancellation(token, actionContext);
            const pc: PositionContext | undefined = await this.getPositionContext(textDocument, position, cancel);
            if (pc) {
                let functionSignatureHelp: TLE.FunctionSignatureHelp | undefined = pc.getSignatureHelp();
                let signatureHelp: vscode.SignatureHelp | undefined;

                if (functionSignatureHelp) {
                    const signatureInformation = new vscode.SignatureInformation(functionSignatureHelp.functionMetadata.usage, functionSignatureHelp.functionMetadata.description);
                    signatureInformation.parameters = [];
                    for (const param of functionSignatureHelp.functionMetadata.parameters) {
                        // Parameter label needs to be in the exact same format as in the function usage (including type, if you want it to get highlighted with the parameter name)
                        const paramUsage = getFunctionParamUsage(param.name, param.type);
                        const paramDocumentation = "";
                        signatureInformation.parameters.push(new vscode.ParameterInformation(paramUsage, paramDocumentation));
                    }

                    signatureHelp = new vscode.SignatureHelp();
                    signatureHelp.activeParameter = functionSignatureHelp.activeParameterIndex;
                    signatureHelp.activeSignature = 0;
                    signatureHelp.signatures = [signatureInformation];
                }

                return signatureHelp;
            }

            return undefined;
        });
    }

    /**
     * Optional function for resolving and validating a position *before* running rename. The result can
     * be a range or a range and a placeholder text. The placeholder text should be the identifier of the symbol
     * which is being renamed - when omitted the text in the returned range is used.
     *
     * *Note: * This function should throw an error or return a rejected thenable when the provided location
     * doesn't allow for a rename.
     *
     * @param textDocument The document in which rename will be invoked.
     * @param position The position at which rename will be invoked.
     * @param token A cancellation token.
     * @return The range or range and placeholder text of the identifier that is to be renamed. The lack of a result can signaled by returning `undefined` or `null`.
     */
    private async prepareRename(textDocument: vscode.TextDocument, position: vscode.Position, token: vscode.CancellationToken): Promise<vscode.Range | { range: vscode.Range; placeholder: string } | undefined> {
        return await callWithTelemetryAndErrorHandling('PrepareRename', async (actionContext) => {
            actionContext.errorHandling.rethrow = true;

            const cancel = new Cancellation(token, actionContext);
            const pc: PositionContext | undefined = await this.getPositionContext(textDocument, position, cancel);
            if (!token.isCancellationRequested && pc) {
                // Make sure the kind of item being renamed is valid
                const referenceSiteInfo: IReferenceSite | undefined = pc.getReferenceSiteInfo(true);
                if (referenceSiteInfo && canRename(referenceSiteInfo)) {
                    actionContext.errorHandling.suppressDisplay = true;
                    throw new Error(canRename(referenceSiteInfo));
                }

                if (referenceSiteInfo) {
                    // Get the correct span to replace.  In particular, this fixes the fact that in JSON the rename
                    // dialog tends to pick up the entire string of a params/var name, along with quotation marks,
                    // but we want just the unquoted string
                    return getVSCodeRangeFromSpan(pc.document, referenceSiteInfo.referenceSpan);
                }

                actionContext.errorHandling.suppressDisplay = true;
                throw new Error(invalidRenameError);
            }

            return undefined;
        });
    }

    private async onProvideRename(textDocument: vscode.TextDocument, position: vscode.Position, newName: string, token: vscode.CancellationToken): Promise<vscode.WorkspaceEdit | undefined> {
        return await callWithTelemetryAndErrorHandling('Rename', async (actionContext) => {
            actionContext.errorHandling.rethrow = true;

            const cancel = new Cancellation(token, actionContext);
            const pc: PositionContext | undefined = await this.getPositionContext(textDocument, position, cancel);
            if (!token.isCancellationRequested && pc) {
                // Make sure the kind of item being renamed is valid
                const result: vscode.WorkspaceEdit = new vscode.WorkspaceEdit();
                const referenceSiteInfo: IReferenceSite | undefined = pc.getReferenceSiteInfo(true);
                if (referenceSiteInfo && canRename(referenceSiteInfo)) {
                    throw new Error(canRename(referenceSiteInfo));
                }

                const referenceList: ReferenceList | undefined = pc.getReferences();
                if (referenceList) {
                    // When trying to rename a parameter or variable reference inside of a TLE, the
                    // textbox that pops up when you press F2 contains more than just the variable
                    // or parameter name. This next section of code parses out just the variable or
                    // parameter name.
                    // For instance, it might provide the textbox with the value "[parameters('location')]"
                    // We need to pull out the parameter name "location" (no quotes) from that
                    const firstSingleQuoteIndex: number = newName.indexOf("'");
                    if (firstSingleQuoteIndex >= 0) {
                        const secondSingleQuoteIndex: number = newName.indexOf("'", firstSingleQuoteIndex + 1);
                        if (secondSingleQuoteIndex >= 0) {
                            newName = newName.substring(firstSingleQuoteIndex + 1, secondSingleQuoteIndex);
                        } else {
                            newName = newName.substring(firstSingleQuoteIndex + 1);
                        }
                    }

                    // When trying to rename a parameter or variable definition, the textbox provided by vscode to
                    // the user is contained in double quotes.  Remove those.
                    newName = newName.replace(/^"(.*)"$/, '$1');

                    for (const ref of referenceList.references) {
                        const referenceRange: vscode.Range = getVSCodeRangeFromSpan(ref.document, ref.span);
                        result.replace(ref.document.documentId, referenceRange, newName);
                    }
                } else {
                    throw new Error(invalidRenameError);
                }

                return result;
            }
        });
    }

    private onActiveTextEditorChanged(editor: vscode.TextEditor | undefined): void {
        callWithTelemetryAndErrorHandlingSync('onActiveTextEditorChanged', (actionContext: IActionContext): void => {
            actionContext.telemetry.properties.isActivationEvent = 'true';
            actionContext.errorHandling.suppressDisplay = true;
            actionContext.telemetry.suppressIfSuccessful = true;

            let activeDocument: vscode.TextDocument | undefined = editor?.document;
            if (activeDocument) {
                if (!this.getOpenedDeploymentDocument(activeDocument)) {
                    this.updateOpenedDocument(activeDocument);
                }
            }

            // tslint:disable-next-line: no-floating-promises
            this.updateEditorState();
        });
    }

    private async onTextSelectionChanged(): Promise<void> {
        await callWithTelemetryAndErrorHandling('onTextSelectionChanged', async (actionContext: IActionContext): Promise<void> => {
            actionContext.telemetry.properties.isActivationEvent = 'true';
            actionContext.errorHandling.suppressDisplay = true;
            actionContext.telemetry.suppressIfSuccessful = true;

            let editor: vscode.TextEditor | undefined = vscode.window.activeTextEditor;
            if (editor) {
                let position = editor.selection.anchor;
                let pc: PositionContext | undefined =
                    await this.getPositionContext(editor.document, position, Cancellation.cantCancel);
                if (pc && pc instanceof TemplatePositionContext) {
                    let tleBraceHighlightIndexes: number[] = TLE.BraceHighlighter.getHighlightCharacterIndexes(pc);

                    let braceHighlightRanges: vscode.Range[] = [];
                    for (let tleHighlightIndex of tleBraceHighlightIndexes) {
                        const highlightSpan = new language.Span(tleHighlightIndex + pc.jsonTokenStartIndex, 1);
                        braceHighlightRanges.push(getVSCodeRangeFromSpan(pc.document, highlightSpan));
                    }

                    editor.setDecorations(this._braceHighlightDecorationType, braceHighlightRanges);
                }
            }
        });
    }

    private onDocumentChanged(event: vscode.TextDocumentChangeEvent): void {
        this.updateOpenedDocument(event.document);
    }

    private onDocumentOpened(openedDocument: vscode.TextDocument): void {
        this.updateOpenedDocument(openedDocument);
    }

    private onDocumentClosed(closedDocument: vscode.TextDocument): void {
        callWithTelemetryAndErrorHandlingSync('onDocumentClosed', (actionContext: IActionContext): void => {
            actionContext.telemetry.properties.isActivationEvent = 'true';
            actionContext.telemetry.suppressIfSuccessful = true;
            actionContext.errorHandling.suppressDisplay = true;

            this.closeDeploymentFile(closedDocument);
        });
    }
}<|MERGE_RESOLUTION|>--- conflicted
+++ resolved
@@ -110,7 +110,6 @@
         const jsonOutline: JsonOutlineProvider = new JsonOutlineProvider(context);
         ext.jsonOutlineProvider = jsonOutline;
         context.subscriptions.push(vscode.window.registerTreeDataProvider("azurerm-vscode-tools.template-outline", jsonOutline));
-<<<<<<< HEAD
         context.subscriptions.push(
             // tslint:disable-next-line:typedef
             vscode.languages.registerCodeActionsProvider(templateOrParameterDocumentSelector,
@@ -120,9 +119,7 @@
                     vscode.CodeActionKind.RefactorRewrite
                 ]
             }));
-=======
-
->>>>>>> fd8ac5e6
+
         // For telemetry
         registerCommand("azurerm-vscode-tools.completion-activated", (actionContext: IActionContext, args: object) => {
             onCompletionActivated(actionContext, <{ [key: string]: string }>args);
