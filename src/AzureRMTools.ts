// ----------------------------------------------------------------------------
// copyright (c) Microsoft Corporation.  All rights reserved.
// ----------------------------------------------------------------------------

// the module "vscode" contains the VS Code extensibility API
// import the module and reference it with the alias vscode in your code below
import * as assert from "assert";
import * as fs from "fs";
import * as os from "os";
import * as path from "path";
import * as vscode from "vscode";

const open = require("open");

import * as Completion from "./Completion";
import * as Hover from "./Hover";
import * as Json from "./JSON";
import * as language from "./Language";
import * as Reference from "./Reference";
import * as TLE from "./TLE";
import * as Telemetry from "./Telemetry";
import { Reporter } from "./VSCodeTelReporter";

import { AzureRMAssets } from "./AzureRMAssets";
import { DeploymentTemplate } from "./DeploymentTemplate";
import { JsonOutlineProvider } from "./Treeview";
import { Histogram } from "./Histogram";
import { PositionContext } from "./PositionContext";
import { Stopwatch } from "./Stopwatch";
import { SurveyMetadata } from "./SurveyMetadata";
import { SurveySettings } from "./SurveySettings";
import { isLanguageIdSupported, supportedDocumentSelector } from "./supported";

// this method is called when your extension is activated
// your extension is activated the very first time the command is executed
export function activate(context: vscode.ExtensionContext): void {
    context.subscriptions.push(new Reporter(context));
    context.subscriptions.push(new AzureRMTools(context));
}

// this method is called when your extension is deactivated
export function deactivate(): void {
    // nothing to do
}

export class AzureRMTools {
    private _jsonFileSubscriptions: vscode.Disposable;
    private _deploymentTemplateFileSubscriptions: vscode.Disposable;

    private _diagnosticsCollection: vscode.DiagnosticCollection;

    private _azureRMToolsConfiguration: AzureRMToolsConfiguration;
    private _autoSave: string;

    private _debugTelemetry: Telemetry.Endpoint;
    private _productionTelemetry: Telemetry.Endpoint;

    private _deploymentTemplates: { [key: string]: DeploymentTemplate } = {};

    // more information can be found about this definition at https://code.visualstudio.com/docs/extensionAPI/vscode-api#DecorationRenderOptions
    // several of these properties are CSS properties. More information about those can be found at https://www.w3.org/wiki/CSS/Properties
    private _braceHighlightDecorationType: vscode.TextEditorDecorationType = vscode.window.createTextEditorDecorationType({
        borderWidth: "1px",
        borderStyle: "solid",
        light: {
            borderColor: "rgba(0, 0, 0, 0.2)",
            backgroundColor: "rgba(0, 0, 0, 0.05)"
        },
        dark: {
            borderColor: "rgba(128, 128, 128, 0.5)",
            backgroundColor: "rgba(128, 128, 128, 0.1)"
        }
    });

    constructor(context: vscode.ExtensionContext) {
        this.loadConfiguration();

        const jsonOutline: JsonOutlineProvider = new JsonOutlineProvider(context);
        context.subscriptions.push(vscode.window.registerTreeDataProvider("json-outline", jsonOutline));
        context.subscriptions.push(vscode.commands.registerCommand("extension.treeview.goto", (range: vscode.Range) => jsonOutline.goToDefinition(range)));

        this.log({
            eventName: "Extension Activated"
        });

        this.logOnError(() => {
            const jsonFileSubscriptionArray: vscode.Disposable[] = [];

            vscode.window.onDidChangeActiveTextEditor(this.onActiveTextEditorChanged, this, jsonFileSubscriptionArray);

            vscode.workspace.onDidChangeConfiguration(this.loadConfiguration, this, jsonFileSubscriptionArray);

            vscode.workspace.onDidOpenTextDocument(this.onDocumentOpened, this, jsonFileSubscriptionArray);
            vscode.workspace.onDidChangeTextDocument(this.onDocumentChanged, this, jsonFileSubscriptionArray);
            vscode.workspace.onDidSaveTextDocument(this.onDocumentSaved, this, jsonFileSubscriptionArray);

            this._jsonFileSubscriptions = vscode.Disposable.from(...jsonFileSubscriptionArray);

            const activeEditor: vscode.TextEditor = vscode.window.activeTextEditor;
            if (activeEditor) {
                this.updateDeploymentTemplate(activeEditor.document);
            }
        });
    }

    public dispose(): void {
        this.logOnError(() => {
            if (this._deploymentTemplateFileSubscriptions) {
                this._deploymentTemplateFileSubscriptions.dispose();
            }

            this._jsonFileSubscriptions.dispose();
        });

        this.log({
            eventName: "Extension Deactivated"
        });

        if (this._debugTelemetry) {
            this._debugTelemetry.close();
        }
        if (this._productionTelemetry) {
            this._productionTelemetry.close();
        }
    }

    private getDeploymentTemplate(document: vscode.TextDocument): DeploymentTemplate {
        let result: DeploymentTemplate = null;

        if (document) {
            result = this._deploymentTemplates[document.uri.toString()];
        }

        return result;
    }

    private updateDeploymentTemplate(document: vscode.TextDocument): void {
        if (document) {
            let foundDeploymentTemplate = false;

            if (document.getText() &&
                isLanguageIdSupported(document.languageId) &&
                document.uri.scheme === 'file') {

                const documentUri: string = document.uri.toString();

                // if the documentUri is not in our dictionary of deployment templates, then we
                // know that this document was opened (as opposed to changed/updated).
                let stopwatch: Stopwatch;
                if (!this._deploymentTemplates[documentUri]) {
                    stopwatch = new Stopwatch();
                    stopwatch.start();
                }

                let deploymentTemplate: DeploymentTemplate = new DeploymentTemplate(document.getText(), documentUri);
                if (deploymentTemplate.hasValidSchemaUri()) {
                    const { surveySettings, surveySettingsFilePath } = this.updateSurveySettingsFromOpeningTemplate();

                    // if this is the first deployment template to be opened,
                    // then we need to register all of our deployment template
                    // editing tools with the editor. We don't do this when the
                    // extension is activated because we're concerned about the
                    // performance impact that might occur if these events
                    // are fired for all JSON files, not just deployment
                    // templates.
                    if (Object.keys(this._deploymentTemplates).length === 0) {
                        let deploymentTemplateFileSubscriptionsArray: vscode.Disposable[] = [];

                        vscode.window.onDidChangeTextEditorSelection(this.onTextSelectionChanged, this, deploymentTemplateFileSubscriptionsArray);

                        vscode.workspace.onDidCloseTextDocument(this.onDocumentClosed, this, deploymentTemplateFileSubscriptionsArray);

                        const self: AzureRMTools = this;
                        const hoverProvider: vscode.HoverProvider = {
                            provideHover(document: vscode.TextDocument, position: vscode.Position, token: vscode.CancellationToken): Promise<vscode.Hover> {
                                return self.onProvideHover(document, position, token);
                            }
                        };
                        deploymentTemplateFileSubscriptionsArray.push(vscode.languages.registerHoverProvider(supportedDocumentSelector, hoverProvider));

                        const completionProvider: vscode.CompletionItemProvider = {
                            provideCompletionItems(document: vscode.TextDocument, position: vscode.Position, token: vscode.CancellationToken): Promise<vscode.CompletionList> {
                                return self.onProvideCompletionItems(document, position, token);
                            }
                        };
                        deploymentTemplateFileSubscriptionsArray.push(vscode.languages.registerCompletionItemProvider(supportedDocumentSelector, completionProvider, "'", "[", "."));

                        const definitionProvider: vscode.DefinitionProvider = {
                            provideDefinition(document: vscode.TextDocument, position: vscode.Position, token: vscode.CancellationToken): vscode.Definition {
                                return self.onProvideDefinition(document, position, token);
                            }
                        };
                        deploymentTemplateFileSubscriptionsArray.push(vscode.languages.registerDefinitionProvider(supportedDocumentSelector, definitionProvider));

                        const referenceProvider: vscode.ReferenceProvider = {
                            provideReferences(document: vscode.TextDocument, position: vscode.Position, context: vscode.ReferenceContext, token: vscode.CancellationToken): vscode.Location[] {
                                return self.onProvideReferences(document, position, context, token);
                            }
                        };
                        deploymentTemplateFileSubscriptionsArray.push(vscode.languages.registerReferenceProvider(supportedDocumentSelector, referenceProvider));

                        const signatureHelpProvider: vscode.SignatureHelpProvider = {
                            provideSignatureHelp(document: vscode.TextDocument, position: vscode.Position, token: vscode.CancellationToken): Promise<vscode.SignatureHelp> {
                                return self.onProvideSignatureHelp(document, position, token);
                            }
                        };
                        deploymentTemplateFileSubscriptionsArray.push(vscode.languages.registerSignatureHelpProvider(supportedDocumentSelector, signatureHelpProvider, ',', '(', '\n'));

                        const renameProvider: vscode.RenameProvider = {
                            provideRenameEdits(document: vscode.TextDocument, position: vscode.Position, newName: string, token: vscode.CancellationToken): vscode.WorkspaceEdit {
                                return self.onProvideRename(document, position, newName, token);
                            }
                        }
                        deploymentTemplateFileSubscriptionsArray.push(vscode.languages.registerRenameProvider(supportedDocumentSelector, renameProvider));

                        this._diagnosticsCollection = vscode.languages.createDiagnosticCollection("azurermtle");
                        deploymentTemplateFileSubscriptionsArray.push(this._diagnosticsCollection);

                        this._deploymentTemplateFileSubscriptions = vscode.Disposable.from(...deploymentTemplateFileSubscriptionsArray);

                        if (surveySettings.showSurveyPrompts) {
                            AzureRMAssets.getSurveyMetadata()
                                .then((surveyMetadata: SurveyMetadata) => {
                                    if (surveyMetadata.shouldShowSurveyPrompt(surveySettings)) {
                                        const message: string = "We would like to collect your feedback on the Azure Resource Manager Tools extension. Please take a few minutes to fill out survey.";
                                        const options: string[] = ["Don't ask me again", "OK"]; // VS Code automatically inserts a "Close" option.

                                        vscode.window.showInformationMessage(message, ...options).then((selectedOption: string) => {
                                            surveySettings.previousSurveyPromptDateAndTime = Date.now();

                                            this.log({
                                                eventName: "Survey Prompt",
                                                selectedOption: selectedOption
                                            });

                                            if (selectedOption === "OK") {
                                                open(surveyMetadata.surveyLink);
                                            }
                                            else if (selectedOption === "Don't ask me again") {
                                                surveySettings.showSurveyPrompts = false;
                                            }

                                            surveySettings.toFile(surveySettingsFilePath);
                                        });
                                    }
                                })
                                .catch((error: any) => {
                                    this.logError("Failed To Get Survey Metadata", error);
                                });
                        }
                    }


                    this._deploymentTemplates[documentUri] = deploymentTemplate;
                    foundDeploymentTemplate = true;

                    // we only initialized the stopwatch if the deployment template was being
                    // opened. The stopwatch variable will not be initialized if the deployment
                    // template is being edited.
                    if (stopwatch) {
                        stopwatch.stop();
                        this.log({
                            eventName: "Deployment Template Opened",
                            documentSizeInCharacters: document.getText().length,
                            parseDurationInMilliseconds: stopwatch.duration.totalMilliseconds
                        });

<<<<<<< HEAD
                        this.logFunctionCounts(deploymentTemplate);
=======
                        const functionCountEvent: Telemetry.Event = {
                            eventName: "TLE Function Counts"
                        };
                        const functionCounts: Histogram = deploymentTemplate.functionCounts;
                        for (const functionName of functionCounts.keys) {
                            functionCountEvent[functionName] = functionCounts.getCount(functionName);
                        }
                        this.log(functionCountEvent);
>>>>>>> 9a2e0016
                    }

                    this.reportDeploymentTemplateErrors(document, deploymentTemplate);
                }
            }

            if (!foundDeploymentTemplate) {
                // if the document is not a deployment template, then we need
                // to remove it from our deployment template cache. It doesn't
                // matter if the document is a JSON file and was never a
                // deployment template, or if the document was a deployment
                // template and then was modified to no longer be a deployment
                // template (the $schema property changed to not be a
                // deployment template schema). In either case, we should
                // remove the deployment template from our cache.
                this.closeDeploymentTemplate(document);
            }
        }
    }

    private reportDeploymentTemplateErrors(document: vscode.TextDocument, deploymentTemplate: DeploymentTemplate): void {
        deploymentTemplate.errors
            .then((errors: language.Issue[]) => {
                const diagnostics: vscode.Diagnostic[] = [];

                for (const error of errors) {
                    diagnostics.push(this.getVSCodeDiagnosticFromIssue(deploymentTemplate, error, vscode.DiagnosticSeverity.Error));
                }

                for (const warning of deploymentTemplate.warnings) {
                    diagnostics.push(this.getVSCodeDiagnosticFromIssue(deploymentTemplate, warning, vscode.DiagnosticSeverity.Warning));
                }

                this._diagnosticsCollection.set(document.uri, diagnostics);
            })
            .catch((error: any) => {
                this.logError("UnhandledError", error);
            });
    }

    /**
     * Update survey settings on disk and return the updated version
     */
    private updateSurveySettingsFromOpeningTemplate(): { surveySettings: SurveySettings, surveySettingsFilePath: string } {
        const surveySettingsFilePath: string = path.join(os.homedir(), ".vscode", "azurerm", "surveyMetadata.json");
        const surveySettings: SurveySettings = SurveySettings.fromFile(surveySettingsFilePath);

        surveySettings.incrementDeploymentTemplatesOpenedOrCreated();

        if (!surveySettings.deploymentTemplateFirstOpenedOrCreatedDateAndTime) {
            surveySettings.deploymentTemplateFirstOpenedOrCreatedDateAndTime = Date.now();
        }

        if (surveySettings.showSurveyPrompts === undefined || surveySettings.showSurveyPrompts === null) {
            surveySettings.showSurveyPrompts = true;
        }

        surveySettings.toFile(surveySettingsFilePath);

        return { surveySettings, surveySettingsFilePath };
    }

    private initializeExtension(surveySettings: SurveySettings, surveySettingsFilePath: string): void {
        let deploymentTemplateFileSubscriptionsArray: vscode.Disposable[] = [];

        vscode.window.onDidChangeTextEditorSelection(this.onTextSelectionChanged, this, deploymentTemplateFileSubscriptionsArray);

        vscode.workspace.onDidCloseTextDocument(this.onDocumentClosed, this, deploymentTemplateFileSubscriptionsArray);

        const self: AzureRMTools = this;
        const hoverProvider: vscode.HoverProvider = {
            provideHover(document: vscode.TextDocument, position: vscode.Position, token: vscode.CancellationToken): Promise<vscode.Hover> {
                return self.onProvideHover(document, position, token);
            }
        };
        deploymentTemplateFileSubscriptionsArray.push(vscode.languages.registerHoverProvider(supportedDocumentSelector, hoverProvider));

        const completionProvider: vscode.CompletionItemProvider = {
            provideCompletionItems(document: vscode.TextDocument, position: vscode.Position, token: vscode.CancellationToken): Promise<vscode.CompletionList> {
                return self.onProvideCompletionItems(document, position, token);
            }
        };
        deploymentTemplateFileSubscriptionsArray.push(vscode.languages.registerCompletionItemProvider(supportedDocumentSelector, completionProvider, "'", "[", "."));

        const definitionProvider: vscode.DefinitionProvider = {
            provideDefinition(document: vscode.TextDocument, position: vscode.Position, token: vscode.CancellationToken): vscode.Definition {
                return self.onProvideDefinition(document, position, token);
            }
        };
        deploymentTemplateFileSubscriptionsArray.push(vscode.languages.registerDefinitionProvider(supportedDocumentSelector, definitionProvider));

        const referenceProvider: vscode.ReferenceProvider = {
            provideReferences(document: vscode.TextDocument, position: vscode.Position, context: vscode.ReferenceContext, token: vscode.CancellationToken): vscode.Location[] {
                return self.onProvideReferences(document, position, context, token);
            }
        };
        deploymentTemplateFileSubscriptionsArray.push(vscode.languages.registerReferenceProvider(supportedDocumentSelector, referenceProvider));

        const signatureHelpProvider: vscode.SignatureHelpProvider = {
            provideSignatureHelp(document: vscode.TextDocument, position: vscode.Position, token: vscode.CancellationToken): Promise<vscode.SignatureHelp> {
                return self.onProvideSignatureHelp(document, position, token);
            }
        };
        deploymentTemplateFileSubscriptionsArray.push(vscode.languages.registerSignatureHelpProvider(supportedDocumentSelector, signatureHelpProvider, ",", "(", "\n"));

        const renameProvider: vscode.RenameProvider = {
            provideRenameEdits(document: vscode.TextDocument, position: vscode.Position, newName: string, token: vscode.CancellationToken): vscode.WorkspaceEdit {
                return self.onProvideRename(document, position, newName, token);
            }
        };
        deploymentTemplateFileSubscriptionsArray.push(vscode.languages.registerRenameProvider(supportedDocumentSelector, renameProvider));

        this._diagnosticsCollection = vscode.languages.createDiagnosticCollection("azurermtle");
        deploymentTemplateFileSubscriptionsArray.push(this._diagnosticsCollection);

        this._deploymentTemplateFileSubscriptions = vscode.Disposable.from(...deploymentTemplateFileSubscriptionsArray);

        if (surveySettings.showSurveyPrompts) {
            AzureRMAssets.getSurveyMetadata()
                .then((surveyMetadata: SurveyMetadata) => {
                    if (surveyMetadata.shouldShowSurveyPrompt(surveySettings)) {
                        const message: string = "We would like to collect your feedback on the Azure Resource Manager Tools extension. Please take a few minutes to fill out survey.";
                        const options: string[] = ["Don't ask me again", "OK"]; // vS Code automatically inserts a "Close" option.

                        vscode.window.showInformationMessage(message, ...options).then((selectedOption: string) => {
                            surveySettings.previousSurveyPromptDateAndTime = Date.now();

                            this.log({
                                eventName: "Survey Prompt",
                                selectedOption: selectedOption
                            });

                            if (selectedOption === "OK") {
                                open(surveyMetadata.surveyLink);
                            } else if (selectedOption === "Don't ask me again") {
                                surveySettings.showSurveyPrompts = false;
                            }

                            surveySettings.toFile(surveySettingsFilePath);
                        });
                    }
                })
                .catch((error: any) => {
                    this.logError("Failed To Get Survey Metadata", error);
                });
        }
    }

    private logFunctionCounts(deploymentTemplate: DeploymentTemplate): void {
        const functionCountEvent: Telemetry.Event & { functionsJson?: string } = {
            eventName: "tle-stats"
        };
        const functionCounts: Histogram = deploymentTemplate.functionCounts;
        const data = {};
        for (const functionName of functionCounts.keys) {
            data[functionName] = functionCounts.get(functionName);
        }
        functionCountEvent.functionsJson = JSON.stringify(data);
        this.log(functionCountEvent);
    }

    private getVSCodeDiagnosticFromIssue(deploymentTemplate: DeploymentTemplate, issue: language.Issue, severity: vscode.DiagnosticSeverity): vscode.Diagnostic {
        const range: vscode.Range = this.getVSCodeRangeFromSpan(deploymentTemplate, issue.span);
        const message: string = issue.message;
        return new vscode.Diagnostic(range, message, severity);
    }

    private closeDeploymentTemplate(document: vscode.TextDocument): void {
        if (document) {
            if (this._diagnosticsCollection) {
                this._diagnosticsCollection.delete(document.uri);
            }
            delete this._deploymentTemplates[document.uri.toString()];

            // if this is the last deployment template open, then we can safely
            // unregister all of our deployment template events from the VS
            // code editor. The events will be registered again when the next
            // deployment template is opened.
            if (Object.keys(this._deploymentTemplates).length === 0 && this._deploymentTemplateFileSubscriptions) {
                this._deploymentTemplateFileSubscriptions.dispose();
                this._deploymentTemplateFileSubscriptions = null;
            }
        }
    }

    private onProvideHover(document: vscode.TextDocument, position: vscode.Position, token: vscode.CancellationToken): Promise<vscode.Hover> {
        let result: Promise<vscode.Hover> = Promise.resolve(null);

        this.logOnError(() => {
            const deploymentTemplate = this.getDeploymentTemplate(document);
            if (deploymentTemplate) {
                const context = deploymentTemplate.getContextFromDocumentLineAndColumnIndexes(position.line, position.character);
                if (context.hoverInfo) {
                    result = context.hoverInfo.then((hoverInfo: Hover.Info) => {
                        let hover: vscode.Hover = null;

                        if (hoverInfo) {
                            if (hoverInfo instanceof Hover.FunctionInfo) {
                                this.log({
                                    eventName: "Hover",
                                    hoverType: "TLE Function",
                                    tleFunctionName: hoverInfo.functionName
                                });
                            } else if (hoverInfo instanceof Hover.ParameterReferenceInfo) {
                                this.log({
                                    eventName: "Hover",
                                    hoverType: "Parameter Reference"
                                });
                            } else if (hoverInfo instanceof Hover.VariableReferenceInfo) {
                                this.log({
                                    eventName: "Hover",
                                    hoverType: "Variable Reference"
                                });
                            }

                            const hoverRange: vscode.Range = this.getVSCodeRangeFromSpan(deploymentTemplate, hoverInfo.span);
                            hover = new vscode.Hover(hoverInfo.getHoverText(), hoverRange);
                        }

                        return hover;
                    });
                }
            }
        });

        return result.catch((error: any) => {
            this.logError("UnhandledError", error);
            return undefined;
        });
    }

    private onProvideCompletionItems(document: vscode.TextDocument, position: vscode.Position, token: vscode.CancellationToken): Promise<vscode.CompletionList> {
        let result: Promise<vscode.CompletionList> = Promise.resolve(null);

        this.logOnError(() => {
            const deploymentTemplate = this.getDeploymentTemplate(document);
            if (deploymentTemplate) {
                const context: PositionContext = deploymentTemplate.getContextFromDocumentLineAndColumnIndexes(position.line, position.character);
                if (context.completionItems) {

                    result = context.completionItems.then((completionItemArray: Completion.Item[]) => {
                        const completionItems: vscode.CompletionItem[] = [];
                        for (const completion of completionItemArray) {
                            const insertRange: vscode.Range = this.getVSCodeRangeFromSpan(deploymentTemplate, completion.insertSpan);

                            const completionToAdd = new vscode.CompletionItem(completion.name);
                            completionToAdd.range = insertRange;
                            completionToAdd.insertText = new vscode.SnippetString(completion.insertText);
                            completionToAdd.detail = completion.detail;
                            completionToAdd.documentation = completion.description;

                            switch (completion.kind) {
                                case Completion.CompletionKind.Function:
                                    completionToAdd.kind = vscode.CompletionItemKind.Function;
                                    break;

                                case Completion.CompletionKind.Parameter:
                                case Completion.CompletionKind.Variable:
                                    completionToAdd.kind = vscode.CompletionItemKind.Variable;
                                    break;

                                case Completion.CompletionKind.Property:
                                    completionToAdd.kind = vscode.CompletionItemKind.Field;
                                    break;

                                default:
                                    assert.fail(`Unrecognized Completion.Type: ${completion.kind}`);
                                    break;
                            }

                            completionItems.push(completionToAdd);
                        }
                        return new vscode.CompletionList(completionItems, true);
                    });
                }
            }
        });

        return result.catch((error: any) => {
            this.logError("UnhandledError", error);
            return undefined;
        });
    }

    private onProvideDefinition(document: vscode.TextDocument, position: vscode.Position, token: vscode.CancellationToken): vscode.Location {
        let result: vscode.Location = null;

        this.logOnError(() => {
            const deploymentTemplate: DeploymentTemplate = this.getDeploymentTemplate(document);
            if (deploymentTemplate) {
                const context: PositionContext = deploymentTemplate.getContextFromDocumentLineAndColumnIndexes(position.line, position.character);

                let definitionType: string = "no definition";
                if (context.parameterDefinition) {
                    const locationUri: vscode.Uri = vscode.Uri.parse(deploymentTemplate.documentId);
                    const definitionRange: vscode.Range = this.getVSCodeRangeFromSpan(deploymentTemplate, context.parameterDefinition.span);
                    result = new vscode.Location(locationUri, definitionRange);
                    definitionType = "parameter";
                } else if (context.variableDefinition) {
                    const locationUri: vscode.Uri = vscode.Uri.parse(deploymentTemplate.documentId);
                    const definitionRange: vscode.Range = this.getVSCodeRangeFromSpan(deploymentTemplate, context.variableDefinition.span);
                    result = new vscode.Location(locationUri, definitionRange);
                    definitionType = "variable";
                }

                this.log({
                    eventName: "Go To Definition",
                    definitionType: definitionType
                });
            }
        });

        return result;
    }

    private onProvideReferences(document: vscode.TextDocument, position: vscode.Position, context: vscode.ReferenceContext, token: vscode.CancellationToken): vscode.Location[] {
        const result: vscode.Location[] = [];

        this.logOnError(() => {
            const deploymentTemplate: DeploymentTemplate = this.getDeploymentTemplate(document);
            if (deploymentTemplate) {
                const locationUri: vscode.Uri = vscode.Uri.parse(deploymentTemplate.documentId);

                const context: PositionContext = deploymentTemplate.getContextFromDocumentLineAndColumnIndexes(position.line, position.character);

                const references: Reference.List = context.references;
                if (references && references.length > 0) {
                    let referenceType: string;
                    switch (references.kind) {
                        case Reference.ReferenceKind.Parameter:
                            referenceType = "parameter";
                            break;

                        case Reference.ReferenceKind.Variable:
                            referenceType = "variable";
                            break;

                        default:
                            assert.fail(`Unrecognized Reference.Kind: ${references.kind}`);
                            referenceType = "no reference type";
                            break;
                    }

                    this.log({
                        eventName: "Find References",
                        referenceType: referenceType
                    });

                    for (const span of references.spans) {
                        const referenceRange: vscode.Range = this.getVSCodeRangeFromSpan(deploymentTemplate, span);
                        result.push(new vscode.Location(locationUri, referenceRange));
                    }
                }
            }
        });

        return result;
    }

    private onProvideSignatureHelp(document: vscode.TextDocument, position: vscode.Position, token: vscode.CancellationToken): Promise<vscode.SignatureHelp> {
        let result: Promise<vscode.SignatureHelp> = Promise.resolve(null);

        this.logOnError(() => {
            const deploymentTemplate: DeploymentTemplate = this.getDeploymentTemplate(document);
            if (deploymentTemplate) {
                const context: PositionContext = deploymentTemplate.getContextFromDocumentLineAndColumnIndexes(position.line, position.character);

                result = context.signatureHelp.then((functionSignatureHelp: TLE.FunctionSignatureHelp) => {
                    let signatureHelp: vscode.SignatureHelp = null;

                    if (functionSignatureHelp) {

                        const signatureInformation = new vscode.SignatureInformation(functionSignatureHelp.functionMetadata.usage, functionSignatureHelp.functionMetadata.description);
                        signatureInformation.parameters = [];
                        for (const parameterName of functionSignatureHelp.functionMetadata.parameters) {
                            signatureInformation.parameters.push(new vscode.ParameterInformation(parameterName));
                        }

                        signatureHelp = new vscode.SignatureHelp();
                        signatureHelp.activeParameter = functionSignatureHelp.activeParameterIndex;
                        signatureHelp.activeSignature = 0;
                        signatureHelp.signatures = [signatureInformation];
                    }

                    return signatureHelp;
                });
            }
        });

        return result.catch((error: any) => {
            this.logError("UnhandledError", error);
            return undefined;
        });
    }

    private onProvideRename(document: vscode.TextDocument, position: vscode.Position, newName: string, token: vscode.CancellationToken): vscode.WorkspaceEdit {
        const result: vscode.WorkspaceEdit = new vscode.WorkspaceEdit();

        this.logOnError(() => {
            const deploymentTemplate: DeploymentTemplate = this.getDeploymentTemplate(document);
            if (deploymentTemplate) {
                const context: PositionContext = deploymentTemplate.getContextFromDocumentLineAndColumnIndexes(position.line, position.character);
                const referenceList: Reference.List = context.references;
                if (referenceList) {
                    // when trying to rename a parameter or variable reference inside of a TLE, the
                    // textbox that pops up when you press F2 contains more than just the variable
                    // or parameter name. This next section of code parses out just the variable or
                    // parameter name.
                    const firstSingleQuoteIndex: number = newName.indexOf(`'`);
                    if (firstSingleQuoteIndex >= 0) {
                        const secondSingleQuoteIndex: number = newName.indexOf(`'`, firstSingleQuoteIndex + 1);
                        if (secondSingleQuoteIndex >= 0) {
                            newName = newName.substring(firstSingleQuoteIndex + 1, secondSingleQuoteIndex);
                        } else {
                            newName = newName.substring(firstSingleQuoteIndex + 1);
                        }
                    }

                    const documentUri: vscode.Uri = vscode.Uri.parse(deploymentTemplate.documentId);

                    for (const referenceSpan of referenceList.spans) {
                        const referenceRange: vscode.Range = this.getVSCodeRangeFromSpan(deploymentTemplate, referenceSpan);
                        result.replace(documentUri, referenceRange, newName);
                    }
                } else {
                    vscode.window.showInformationMessage("You can only rename parameters and variables.");
                }
            }
        });

        return result;
    }

    private onActiveTextEditorChanged(): void {
        this.logOnError(() => {
            let activeEditor: vscode.TextEditor = vscode.window.activeTextEditor;
            if (activeEditor) {
                if (this.getDeploymentTemplate(activeEditor.document) === undefined) {
                    this.updateDeploymentTemplate(activeEditor.document);
                }
            }
        });
    }

    private onTextSelectionChanged(): void {
        this.logOnError(() => {
            let editor: vscode.TextEditor = vscode.window.activeTextEditor;
            if (editor) {
                let deploymentTemplate = this.getDeploymentTemplate(editor.document);
                if (deploymentTemplate) {
                    let position = editor.selection.anchor;
                    let context = deploymentTemplate.getContextFromDocumentLineAndColumnIndexes(position.line, position.character);
                    let tleBraceHighlightIndexes: number[] = TLE.BraceHighlighter.getHighlightCharacterIndexes(context);

                    let braceHighlightRanges: vscode.Range[] = [];
                    for (let tleHighlightIndex of tleBraceHighlightIndexes) {
                        const highlightSpan = new language.Span(tleHighlightIndex + context.jsonTokenStartIndex, 1);
                        braceHighlightRanges.push(this.getVSCodeRangeFromSpan(deploymentTemplate, highlightSpan));
                    }

                    editor.setDecorations(this._braceHighlightDecorationType, braceHighlightRanges);
                }
            }
        });
    }

    private onDocumentChanged(event: vscode.TextDocumentChangeEvent) {
        this.logOnError(() => {
            this.updateDeploymentTemplate(event.document);
        });
    }

    private onDocumentOpened(openedDocument: vscode.TextDocument): void {
        this.logOnError(() => {
            this.updateDeploymentTemplate(openedDocument);
        });
    }

    private onDocumentSaved(savedDocument: vscode.TextDocument): void {
        this.logOnError(() => {
            // the saved document is a deployment template if it shows up in our deployment
            // templates dictionary.
            if (this._deploymentTemplates[savedDocument.uri.toString()]) {
                this.log({
                    eventName: "Deployment Template Saved",
                    autoSave: this._autoSave
                });
            }
        });
    }

    private onDocumentClosed(closedDocument: vscode.TextDocument): void {
        this.logOnError(() => {
            this.closeDeploymentTemplate(closedDocument);
        });
    }

    private loadConfiguration(): void {
        const configuration = vscode.workspace.getConfiguration("azurermtools");
        this._azureRMToolsConfiguration = {
            debug: configuration.get("debug", false),
            enableTelemetry: configuration.get("enableTelemetry", false)
        };

        const filesConfiguration = vscode.workspace.getConfiguration("files");
        this._autoSave = filesConfiguration.get("autoSave", "off");
    }

    private getVSCodeRangeFromSpan(deploymentTemplate: DeploymentTemplate, span: language.Span): vscode.Range {
        assert(span);
        assert(deploymentTemplate);

        const startPosition: language.Position = deploymentTemplate.getContextFromDocumentCharacterIndex(span.startIndex).documentPosition;
        const vscodeStartPosition = new vscode.Position(startPosition.line, startPosition.column);

        const endPosition: language.Position = deploymentTemplate.getContextFromDocumentCharacterIndex(span.afterEndIndex).documentPosition;
        const vscodeEndPosition = new vscode.Position(endPosition.line, endPosition.column);

        return new vscode.Range(vscodeStartPosition, vscodeEndPosition);
    }

    private log(event: Telemetry.Event): void {
        if (this._azureRMToolsConfiguration.enableTelemetry) {
            if (this._azureRMToolsConfiguration.debug) {
                if (!this._debugTelemetry) {
                    this._debugTelemetry = new Telemetry.Console();
                }

                this._debugTelemetry.log(event);
            } else {
                if (!this._productionTelemetry) {
                    this._productionTelemetry = new Telemetry.PropertySetter(null, new Telemetry.VSCode());
                }

                this._productionTelemetry.log(event);
            }
        }
    }

    private logOnError(operation: () => void): void {
        assert(operation);

        try {
            operation();
        } catch (error) {
            this.logError("UnhandledError", error);
        }
    }

    private logError(eventName: string, error: any): void {
        const event: Telemetry.Event = {
            eventName: eventName,
            errorType: typeof error
        };

        if (error instanceof TypeError) {
            event.message = error.message;
            event.stack = error.stack;
        } else {
            for (const propertyName in error) {
                event[propertyName] = error[propertyName];
            }
        }

        this.log(event);
    }
}

interface AzureRMToolsConfiguration {
    debug: boolean;

    enableTelemetry: boolean;
}<|MERGE_RESOLUTION|>--- conflicted
+++ resolved
@@ -265,18 +265,7 @@
                             parseDurationInMilliseconds: stopwatch.duration.totalMilliseconds
                         });
 
-<<<<<<< HEAD
                         this.logFunctionCounts(deploymentTemplate);
-=======
-                        const functionCountEvent: Telemetry.Event = {
-                            eventName: "TLE Function Counts"
-                        };
-                        const functionCounts: Histogram = deploymentTemplate.functionCounts;
-                        for (const functionName of functionCounts.keys) {
-                            functionCountEvent[functionName] = functionCounts.getCount(functionName);
-                        }
-                        this.log(functionCountEvent);
->>>>>>> 9a2e0016
                     }
 
                     this.reportDeploymentTemplateErrors(document, deploymentTemplate);
@@ -427,12 +416,12 @@
 
     private logFunctionCounts(deploymentTemplate: DeploymentTemplate): void {
         const functionCountEvent: Telemetry.Event & { functionsJson?: string } = {
-            eventName: "tle-stats"
+            eventName: "tle.stats"
         };
         const functionCounts: Histogram = deploymentTemplate.functionCounts;
         const data = {};
         for (const functionName of functionCounts.keys) {
-            data[functionName] = functionCounts.get(functionName);
+            data[functionName] = functionCounts.getCount(functionName);
         }
         functionCountEvent.functionsJson = JSON.stringify(data);
         this.log(functionCountEvent);
