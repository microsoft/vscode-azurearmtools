--- conflicted
+++ resolved
@@ -5,6 +5,7 @@
 // tslint:disable switch-default // Grandfathered in
 // tslint:disable max-classes-per-file // Grandfathered in
 // tslint:disable:function-name // Grandfathered in
+// tslint:disable:cyclomatic-complexity // Grandfathered in
 
 import * as assert from "assert";
 
@@ -326,11 +327,7 @@
         };
     }
 
-<<<<<<< HEAD
     // tslint:disable-next-line:max-func-body-length
-=======
-    // tslint:disable-next-line:cyclomatic-complexity // Grandfathered in
->>>>>>> 903dd351
     public moveNext(): boolean {
         if (!this.hasStarted()) {
             this.moveNextBasicToken();
