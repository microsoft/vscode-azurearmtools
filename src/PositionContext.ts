--- conflicted
+++ resolved
@@ -452,27 +452,15 @@
         for (const functionMetadata of functionMetadataMatches) {
             const name: string = functionMetadata.name;
 
-<<<<<<< HEAD
             let insertText: string = name;
             if (functionMetadata.maximumArguments === 0) {
                 insertText += "()$0";
-=======
-                let insertText: string = name;
-                if (functionMetadata.maximumArguments === 0) {
-                    insertText += "()$0";
-                }
-                else {
-                    insertText += "($0)";
-                }
-
-                completionItems.push(new Completion.Item(name, insertText, replaceSpan, `(function) ${functionMetadata.usage}`, functionMetadata.description, Completion.CompletionKind.Function));
->>>>>>> 277d3b57
             }
             else {
                 insertText += "($0)";
             }
 
-            completionItems.push(new Completion.Item(name, insertText, replaceSpan, `(function) ${functionMetadata.usage}`, functionMetadata.description, Completion.Type.Function));
+            completionItems.push(new Completion.Item(name, insertText, replaceSpan, `(function) ${functionMetadata.usage}`, functionMetadata.description, Completion.CompletionKind.Function));
         }
         return completionItems;
     }
