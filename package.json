{
    "name": "azurerm-vscode-tools",
    "displayName": "Azure Resource Manager (ARM) Tools",
    "description": "Language server, editing tools and snippets for Azure Resource Manager (ARM) template files.",
    "version": "0.15.7-alpha",
    "publisher": "msazurermtools",
    "config": {
        "ARM_LANGUAGE_SERVER_NUGET_VERSION": "3.0.0-preview.22255.1"
    },
    "categories": [
        "Azure",
        "Programming Languages",
        "Linters",
        "Formatters",
        "Snippets"
    ],
    "keywords": [
        "Azure Template",
        "ARM",
        "Resource Manager",
        "Azure",
        "Snippets"
    ],
    "repository": {
        "url": "https://github.com/Microsoft/vscode-azurearmtools.git"
    },
    "bugs": {
        "url": "https://github.com/Microsoft/vscode-azurearmtools/issues"
    },
    "galleryBanner": {
        "color": "E7F1FA",
        "theme": "light"
    },
    "homepage": "https://github.com/Microsoft/vscode-azurearmtools/blob/main/README.md",
    "license": "SEE LICENSE IN LICENSE.md",
    "icon": "AzureRMTools128x128.png",
    "aiKey": "AIF-d9b70cd4-b9f9-4d70-929b-a071c400b217",
    "engines": {
        "$comment": "Must match version of @types/vscode in devDepndencies",
        "vscode": "^1.62.0"
    },
    "preview": true,
    "activationEvents": [
        "onLanguage:arm-template",
        "onLanguage:json",
        "onLanguage:jsonc",
        "onCommand:azurerm-vscode-tools.sortTemplate",
        "onCommand:azurerm-vscode-tools.sortFunctions",
        "onCommand:azurerm-vscode-tools.sortOutputs",
        "onCommand:azurerm-vscode-tools.sortParameters",
        "onCommand:azurerm-vscode-tools.sortResources",
        "onCommand:azurerm-vscode-tools.sortVariables",
        "onCommand:azurerm-vscode-tools.selectParameterFile",
        "onCommand:azurerm-vscode-tools.openParameterFile",
        "onCommand:azurerm-vscode-tools.openTemplateFile",
        "onCommand:azurerm-vscode-tools.codeLens.openLinkedTemplateFile",
        "onCommand:azurerm-vscode-tools.codeLens.reloadLinkedTemplateFile",
        "onCommand:azurerm-vscode-tools.codeLens.gotoParameterValue",
        "onCommand:azurerm-vscode-tools.codeAction.addAllMissingParameters",
        "onCommand:azurerm-vscode-tools.codeAction.addMissingRequiredParameters",
        "onCommand:azurerm-vscode-tools.codeAction.extractParameter",
        "onCommand:azurerm-vscode-tools.codeAction.extractVariable",
        "onCommand:azurerm-vscode-tools.insertItem",
        "onCommand:azurerm-vscode-tools.insertParameter",
        "onCommand:azurerm-vscode-tools.insertVariable",
        "onCommand:azurerm-vscode-tools.insertOutput",
        "onCommand:azurerm-vscode-tools.insertFunction",
        "onCommand:azurerm-vscode-tools.insertResource",
        "onCommand:azurerm-vscode-tools.developer.resetGlobalState",
        "onCommand:azurerm-vscode-tools.developer.showInsertionContext",
        "onCommand:azurerm-vscode-tools.developer.showAvailableResourceTypesAndVersions"
    ],
    "contributes": {
        "grammars": [
            {
                "language": "arm-template",
                "scopeName": "source.json.arm-template",
                "path": "dist/grammars/JSONC.arm.tmLanguage.json"
            },
            {
                "scopeName": "source.tle.arm-template",
                "path": "dist/grammars/arm-expression-string.tmLanguage.json"
            }
        ],
        "configuration": {
            "type": "object",
            "title": "Azure Resource Manager Tools",
            "properties": {
                "azureResourceManagerTools.autoDetectJsonTemplates": {
                    "type": "boolean",
                    "default": true,
                    "description": "Enables auto-detection of deployment template files with the extension *.json or *.jsonc. If set to true (default), the editor language will automatically be set to Azure Resource Manager Template for any *.json/*.jsonc file which contains an appropriate Azure Resource Manager Template schema."
                },
                "azureResourceManagerTools.languageServer.path": {
                    "type": "string",
                    "description": "Override the default location of the language server assembly folder or file path (requires restart)"
                },
                "azureResourceManagerTools.languageServer.waitForDebugger": {
                    "type": "boolean",
                    "default": false,
                    "description": "If set to true, the language server process will wait in startup until a debugger is attached, and then will force a break (requires restart)"
                },
                "azureResourceManagerTools.languageServer.traceLevel": {
                    "type": "string",
                    "enum": [
                        "Trace",
                        "Debug",
                        "Information",
                        "Warning",
                        "Error",
                        "Critical",
                        "None"
                    ],
                    "default": "Warning",
                    "description": "Sets the trace (log) level in the Output window for the Azure Template Language Server (requires restart)"
                },
                "azureResourceManagerTools.languageServer.dotnetExePath": {
                    "type": "string",
                    "description": "(Requires restart) If specified, overrides the use of a local version of dotnet core the extension and instead points to another installed version of dotnet.exe (must match the version needed by the extension)"
                },
                "azureResourceManagerTools.checkForLatestSchema": {
                    "type": "boolean",
                    "description": "Check if the schema for deployment templates is using an out-of-date version and suggest updating",
                    "default": true
                },
                "azureResourceManagerTools.checkForMatchingParameterFiles": {
                    "type": "boolean",
                    "description": "Check if an opened template file has a matching params file and ask to use it",
                    "default": true
                },
                "azureResourceManagerTools.parameterFiles": {
                    "type": "object",
                    "description": "Specifies which parameter file to use for each given template file. Specifying the parameter file allows more thorough validation.",
                    "default": {},
                    "additionalProperties": {
                        "type": "string"
                    }
                },
                "azureResourceManagerTools.codelens.enable": {
                    "type": "boolean",
                    "description": "Enables or disables all Code Lens features",
                    "default": true
                },
                "azureResourceManagerTools.codelens.parameters": {
                    "type": "boolean",
                    "description": "Enables Code Lens for parameter definitions and values",
                    "default": true
                },
                "azureResourceManagerTools.codelens.resourceChildren": {
                    "type": "boolean",
                    "description": "Enables Code Lens that displays the parent and children of each resource",
                    "default": true
                }
            }
        },
        "views": {
            "explorer": [
                {
                    "id": "azurerm-vscode-tools.template-outline",
                    "name": "ARM Template Outline",
                    "when": "showAzureTemplateView"
                }
            ]
        },
        "languages": [
            {
                "id": "arm-template",
                "aliases": [
                    "Azure Resource Manager Template"
                ],
                "configuration": "dist/grammars/jsonc.arm.language-configuration.json",
                "mimetypes": []
            }
        ],
        "commands": [
            {
                "$comment": "============= Developer commands =============",
                "category": "Azure Resource Manager Tools (Developer)",
                "title": "Show Insertion Context at current location (for snippet authors)",
                "command": "azurerm-vscode-tools.developer.showInsertionContext"
            },
            {
                "category": "Azure Resource Manager Tools (Developer)",
                "title": "Reset Global State",
                "command": "azurerm-vscode-tools.developer.resetGlobalState"
            },
            {
                "category": "Azure Resource Manager Tools (Developer)",
                "title": "Show Available Resource Types and Versions",
                "command": "azurerm-vscode-tools.developer.showAvailableResourceTypesAndVersions"
            },
            {
                "$comment": "============= Programmatic =============",
                "category": "Azure Resource Manager Tools",
                "title": "Go to parameter value",
                "command": "azurerm-vscode-tools.codeLens.gotoParameterValue",
                "$comment2": "Code lens on a parameter definition - navigates to parameter value"
            },
            {
                "category": "Azure Resource Manager Tools",
                "title": "Open a linked template file",
                "command": "azurerm-vscode-tools.codeLens.openLinkedTemplateFile",
                "$comment2": "Code lens on a linked template - opens the linked template"
            },
            {
                "category": "Azure Resource Manager Tools",
                "title": "Reload a linked template file",
                "command": "azurerm-vscode-tools.codeLens.reloadLinkedTemplateFile",
                "$comment2": "Code lens on a linked template - reloads the linked template"
            },
            {
                "$comment": "============= Insert Item =============",
                "category": "Azure Resource Manager Tools",
                "title": "Insert Item...",
                "command": "azurerm-vscode-tools.insertItem",
                "icon": {
                    "light": "icons/insertItemLight.svg",
                    "dark": "icons/insertItemDark.svg"
                }
            },
            {
                "category": "Azure Resource Manager Tools",
                "title": "Insert Variable...",
                "command": "azurerm-vscode-tools.insertVariable",
                "icon": {
                    "light": "icons/insertItemLight.svg",
                    "dark": "icons/insertItemDark.svg"
                }
            },
            {
                "category": "Azure Resource Manager Tools",
                "title": "Insert Function...",
                "command": "azurerm-vscode-tools.insertFunction",
                "icon": {
                    "light": "icons/insertItemLight.svg",
                    "dark": "icons/insertItemDark.svg"
                }
            },
            {
                "category": "Azure Resource Manager Tools",
                "title": "Insert Resource...",
                "command": "azurerm-vscode-tools.insertResource",
                "icon": {
                    "light": "icons/insertItemLight.svg",
                    "dark": "icons/insertItemDark.svg"
                }
            },
            {
                "category": "Azure Resource Manager Tools",
                "title": "Insert Parameter...",
                "command": "azurerm-vscode-tools.insertParameter",
                "icon": {
                    "light": "icons/insertItemLight.svg",
                    "dark": "icons/insertItemDark.svg"
                }
            },
            {
                "category": "Azure Resource Manager Tools",
                "title": "Insert Output...",
                "command": "azurerm-vscode-tools.insertOutput",
                "icon": {
                    "light": "icons/insertItemLight.svg",
                    "dark": "icons/insertItemDark.svg"
                }
            },
            {
                "$comment": "============= Template sorting =============",
                "category": "Azure Resource Manager Tools",
                "title": "Sort Template...",
                "command": "azurerm-vscode-tools.sortTemplate",
                "icon": {
                    "light": "icons/sortLight.svg",
                    "dark": "icons/sortDark.svg"
                }
            },
            {
                "category": "Azure Resource Manager Tools",
                "title": "Sort Functions",
                "command": "azurerm-vscode-tools.sortFunctions",
                "icon": {
                    "light": "icons/sortLight.svg",
                    "dark": "icons/sortDark.svg"
                }
            },
            {
                "category": "Azure Resource Manager Tools",
                "title": "Sort Outputs",
                "command": "azurerm-vscode-tools.sortOutputs",
                "icon": {
                    "light": "icons/sortLight.svg",
                    "dark": "icons/sortDark.svg"
                }
            },
            {
                "category": "Azure Resource Manager Tools",
                "title": "Sort Parameters",
                "command": "azurerm-vscode-tools.sortParameters",
                "icon": {
                    "light": "icons/sortLight.svg",
                    "dark": "icons/sortDark.svg"
                }
            },
            {
                "category": "Azure Resource Manager Tools",
                "title": "Sort Resources",
                "command": "azurerm-vscode-tools.sortResources",
                "icon": {
                    "light": "icons/sortLight.svg",
                    "dark": "icons/sortDark.svg"
                }
            },
            {
                "category": "Azure Resource Manager Tools",
                "title": "Sort Variables",
                "command": "azurerm-vscode-tools.sortVariables",
                "icon": {
                    "light": "icons/sortLight.svg",
                    "dark": "icons/sortDark.svg"
                }
            },
            {
                "$comment": "============= Template file commands =============",
                "category": "Azure Resource Manager Tools",
                "title": "Select/Create Parameter File...",
                "command": "azurerm-vscode-tools.selectParameterFile",
                "enablement": "editorLangId==arm-template"
            },
            {
                "category": "Azure Resource Manager Tools",
                "title": "Open Parameter File",
                "command": "azurerm-vscode-tools.openParameterFile",
                "enablement": "azurerm-vscode-tools-hasParamFile",
                "$enablement.comment": "Shows up when it's a template file, but only enabled if there is an associated param file"
            },
            {
                "$comment": "============= Parameter file commands =============",
                "category": "Azure Resource Manager Tools",
                "title": "Open Template File",
                "command": "azurerm-vscode-tools.openTemplateFile",
                "enablement": "azurerm-vscode-tools-hasTemplateFile",
                "$enablement.comment": "Shows up when it's a param file, but only enabled if there is an associated template file"
            },
            {
                "category": "Azure Resource Manager Tools",
                "title": "Add All Missing Parameters",
                "command": "azurerm-vscode-tools.codeAction.addAllMissingParameters",
                "enablement": "azurerm-vscode-tools-hasTemplateFile",
                "$enablement.comment": "Shows up when it's a param file, but only enabled if there is an associated template file"
            },
            {
                "category": "Azure Resource Manager Tools",
                "title": "Add Missing Required Parameters",
                "command": "azurerm-vscode-tools.codeAction.addMissingRequiredParameters",
                "enablement": "azurerm-vscode-tools-hasTemplateFile",
                "$enablement.comment": "Shows up when it's a param file, but only enabled if there is an associated template file"
            }
        ],
        "menus": {
            "commandPalette": [
                {
                    "command": "azurerm-vscode-tools.sortFunctions",
                    "when": "never"
                },
                {
                    "command": "azurerm-vscode-tools.sortOutputs",
                    "when": "never"
                },
                {
                    "command": "azurerm-vscode-tools.sortParameters",
                    "when": "never"
                },
                {
                    "command": "azurerm-vscode-tools.sortResources",
                    "when": "never"
                },
                {
                    "command": "azurerm-vscode-tools.sortVariables",
                    "when": "never"
                },
                {
                    "command": "azurerm-vscode-tools.insertParameter",
                    "when": "never"
                },
                {
                    "command": "azurerm-vscode-tools.insertVariable",
                    "when": "never"
                },
                {
                    "command": "azurerm-vscode-tools.insertOutput",
                    "when": "never"
                },
                {
                    "command": "azurerm-vscode-tools.insertFunction",
                    "when": "never"
                },
                {
                    "command": "azurerm-vscode-tools.insertResource",
                    "when": "never"
                },
                {
                    "command": "azurerm-vscode-tools.openTemplateFile",
                    "when": "never"
                },
                {
                    "command": "azurerm-vscode-tools.codeLens.openLinkedTemplateFile",
                    "when": "never"
                },
                {
                    "command": "azurerm-vscode-tools.codeLens.reloadLinkedTemplateFile",
                    "when": "never"
                },
                {
                    "command": "azurerm-vscode-tools.codeLens.gotoParameterValue",
                    "when": "never"
                }
            ],
            "editor/context": [
                {
                    "$comment": "============= Template file commands =============",
                    "command": "azurerm-vscode-tools.selectParameterFile",
                    "group": "zzz_arm-template@1",
                    "when": "editorLangId==arm-template"
                },
                {
                    "command": "azurerm-vscode-tools.openParameterFile",
                    "group": "zzz_arm-template@2",
                    "when": "editorLangId==arm-template",
                    "$when.comment": "Shows up when it's a template file, but only enabled if there is an associated param file"
                },
                {
                    "command": "azurerm-vscode-tools.sortTemplate",
                    "when": "editorLangId==arm-template",
                    "group": "zzz_arm-template@3"
                },
                {
                    "command": "azurerm-vscode-tools.insertItem",
                    "when": "editorLangId==arm-template",
                    "group": "zzz_arm-template@4"
                },
                {
                    "$comment": "============= Parameter file commands =============",
                    "command": "azurerm-vscode-tools.openTemplateFile",
                    "group": "zzz_arm-params@2",
                    "when": "azurerm-vscode-tools-isParamFile",
                    "$when.comment": "Shows up when it's a param file, but only enabled if there is an associated template file"
                }
            ],
            "view/item/context": [
                {
                    "$comment": "============= Treeview commands =============",
                    "command": "azurerm-vscode-tools.sortFunctions",
                    "when": "view == azurerm-vscode-tools.template-outline && viewItem =~ /functions@\\d/",
                    "group": "arm-template"
                },
                {
                    "command": "azurerm-vscode-tools.sortOutputs",
                    "when": "view == azurerm-vscode-tools.template-outline && viewItem =~ /outputs@\\d/",
                    "group": "arm-template"
                },
                {
                    "command": "azurerm-vscode-tools.sortParameters",
                    "when": "view == azurerm-vscode-tools.template-outline && viewItem =~ /parameters@\\d/",
                    "group": "arm-template"
                },
                {
                    "command": "azurerm-vscode-tools.sortResources",
                    "when": "view == azurerm-vscode-tools.template-outline && viewItem =~ /resources@\\d/",
                    "group": "arm-template"
                },
                {
                    "command": "azurerm-vscode-tools.sortVariables",
                    "when": "view == azurerm-vscode-tools.template-outline && viewItem =~ /variables@\\d/",
                    "group": "arm-template"
                },
                {
                    "command": "azurerm-vscode-tools.insertParameter",
                    "when": "view == azurerm-vscode-tools.template-outline && viewItem =~ /parameters@\\d/",
                    "group": "arm-template"
                },
                {
                    "command": "azurerm-vscode-tools.insertVariable",
                    "when": "view == azurerm-vscode-tools.template-outline && viewItem =~ /variables@\\d/",
                    "group": "arm-template"
                },
                {
                    "command": "azurerm-vscode-tools.insertOutput",
                    "when": "view == azurerm-vscode-tools.template-outline && viewItem =~ /outputs@\\d/",
                    "group": "arm-template"
                },
                {
                    "command": "azurerm-vscode-tools.insertFunction",
                    "when": "view == azurerm-vscode-tools.template-outline && viewItem =~ /functions@\\d/",
                    "group": "arm-template"
                },
                {
                    "command": "azurerm-vscode-tools.insertResource",
                    "when": "view == azurerm-vscode-tools.template-outline && viewItem =~ /resources@\\d/",
                    "group": "arm-template"
                },
                {
                    "command": "azurerm-vscode-tools.sortFunctions",
                    "when": "view == azurerm-vscode-tools.template-outline && viewItem == functions@1",
                    "group": "inline"
                },
                {
                    "command": "azurerm-vscode-tools.sortOutputs",
                    "when": "view == azurerm-vscode-tools.template-outline && viewItem == outputs@1",
                    "group": "inline"
                },
                {
                    "command": "azurerm-vscode-tools.sortParameters",
                    "when": "view == azurerm-vscode-tools.template-outline && viewItem == parameters@1",
                    "group": "inline"
                },
                {
                    "command": "azurerm-vscode-tools.sortResources",
                    "when": "view == azurerm-vscode-tools.template-outline && viewItem == resources@1",
                    "group": "inline"
                },
                {
                    "command": "azurerm-vscode-tools.sortVariables",
                    "when": "view == azurerm-vscode-tools.template-outline && viewItem == variables@1",
                    "group": "inline"
                },
                {
                    "command": "azurerm-vscode-tools.insertParameter",
                    "when": "view == azurerm-vscode-tools.template-outline && viewItem =~ /parameters@\\d/",
                    "group": "inline"
                },
                {
                    "command": "azurerm-vscode-tools.insertVariable",
                    "when": "view == azurerm-vscode-tools.template-outline && viewItem =~ /variables@\\d/",
                    "group": "inline"
                },
                {
                    "command": "azurerm-vscode-tools.insertOutput",
                    "when": "view == azurerm-vscode-tools.template-outline && viewItem =~ /outputs@\\d/",
                    "group": "inline"
                },
                {
                    "command": "azurerm-vscode-tools.insertFunction",
                    "when": "view == azurerm-vscode-tools.template-outline && viewItem =~ /functions@\\d/",
                    "group": "inline"
                },
                {
                    "command": "azurerm-vscode-tools.insertResource",
                    "when": "view == azurerm-vscode-tools.template-outline && viewItem =~ /resources@\\d/",
                    "group": "inline"
                }
            ],
            "editor/title": [
                {
                    "$comment": "============= Template file commands =============",
                    "command": "azurerm-vscode-tools.selectParameterFile",
                    "group": "zzz_arm-template@1",
                    "when": "editorLangId==arm-template"
                },
                {
                    "command": "azurerm-vscode-tools.openParameterFile",
                    "group": "zzz_arm-template@2",
                    "when": "editorLangId==arm-template",
                    "$when.comment": "Shows up when it's a template file, but only enabled if there is an associated param file"
                },
                {
                    "$comment": "============= Parameter file commands =============",
                    "command": "azurerm-vscode-tools.openTemplateFile",
                    "group": "zzz_arm-params@2",
                    "when": "azurerm-vscode-tools-isParamFile",
                    "$when.comment": "Shows up when it's a param file, but only enabled if there is an associated template file"
                }
            ],
            "editor/title/context": [
                {
                    "$comment": "============= Template file commands =============",
                    "command": "azurerm-vscode-tools.selectParameterFile",
                    "group": "zzz_arm-template@1",
                    "when": "editorLangId==arm-template"
                },
                {
                    "command": "azurerm-vscode-tools.openParameterFile",
                    "group": "zzz_arm-template@2",
                    "when": "editorLangId==arm-template",
                    "$when.comment": "Shows up when it's a template file, but only enabled if there is an associated param file"
                },
                {
                    "$comment": "============= Parameter file commands =============",
                    "command": "azurerm-vscode-tools.openTemplateFile",
                    "group": "zzz_arm-params@2",
                    "when": "azurerm-vscode-tools-isParamFile",
                    "$when.comment": "Shows up when it's a param file, but only enabled if there is an associated template file"
                }
            ],
            "view/title": [
                {
                    "command": "azurerm-vscode-tools.insertItem",
                    "when": "view == azurerm-vscode-tools.template-outline",
                    "group": "navigation@1"
                },
                {
                    "command": "azurerm-vscode-tools.sortTemplate",
                    "when": "view == azurerm-vscode-tools.template-outline",
                    "group": "navigation@2"
                }
            ]
        }
    },
    "main": "main",
    "scripts": {
        "vscode:prepublish": "gulp error-vsce-package",
        "build": "gulp build-grammars && npm run get-language-server && gulp verify-test-uses-extension-bundle && tsc -p ./",
        "compile": "gulp build-grammars && npm run get-language-server && gulp verify-test-uses-extension-bundle && tsc -watch -p ./",
        "get-language-server": "gulp get-language-server",
        "lint": "tslint --project tsconfig.json -e src/*.d.ts -t verbose",
        "lint-fix": "tslint --project tsconfig.json -t verbose --fix",
        "package": "npm run webpack-prod && npm run get-language-server && gulp package",
        "pretest": "npm run build && npm run webpack-prod",
        "pretest-dev": "npm run build && npm run webpack",
        "test": "gulp test",
        "all": "npm i && npm test && npm    run lint",
        "webpack": "gulp webpack-dev",
        "webpack-prod": "gulp webpack-prod",
        "webpack-profile": "webpack --profile --json --mode production > webpack-stats.json && echo Use http://webpack.github.io/analyse to analyze the stats",
        "build-grammars": "gulp build-grammars",
        "watch-grammars": "gulp watch-grammars",
        "verify-test-uses-extension-bundle": "gulp verify-test-uses-extension-bundle"
    },
    "devDependencies": {
        "@types/decompress": "^4.2.3",
        "@types/fs-extra": "^5.1.0",
        "@types/gulp": "^4.0.8",
        "@types/mocha": "^8.2.3",
        "@types/node": "^14.14.24",
        "@types/recursive-readdir": "^2.2.0",
        "@types/rimraf": "2.0.2",
        "@types/shelljs": "0.8.3",
        "@types/vscode": "^1.62.0",
        "@types/webpack": "^4.41.26",
        "@vscode/test-electron": "^1.6.2",
        "mocha-junit-reporter": "^2.0.2",
        "mocha-multi-reporters": "^1.5.1",
        "gulp": "^4.0.2",
        "mocha": "^8.2.1",
        "recursive-readdir": "^2.2.2",
<<<<<<< HEAD
        "rimraf": "3.0.2",
=======
        "shelljs": "^0.8.5",
>>>>>>> d5b8a652
        "source-map-support": "^0.5.12",
        "ts-node": "^8.10.2",
        "tslint": "^5.1.0",
        "tslint-microsoft-contrib": "5.0.3",
        "typescript": "^4.4.4",
        "vsce": "^1.85.0",
        "vscode-azureextensiondev": "^0.5.0",
        "vscode-test": "^1.5.2",
        "webpack": "^4.46.0",
        "webpack-cli": "^3.3.12"
    },
    "dependencies": {
        "fs-extra": "^10.1.0",
        "glob": "^7.2.0",
        "glob-promise": "^4.2.2",
        "moment": "^2.29.3",
        "nuget": "^2.0.2",
        "opn": "^5.5.0",
<<<<<<< HEAD
        "shelljs": "^0.8.5",
=======
        "rimraf": "2.6.3",
>>>>>>> d5b8a652
        "strip-json-comments": "^3.1.1",
        "vscode-azureextensionui": "^0.36.0",
        "vscode-jsonrpc": "^6.0.0",
        "vscode-languageclient": "^7.0.0"
    },
    "extensionDependencies": [
        "ms-dotnettools.vscode-dotnet-runtime"
    ]
}<|MERGE_RESOLUTION|>--- conflicted
+++ resolved
@@ -641,11 +641,8 @@
         "gulp": "^4.0.2",
         "mocha": "^8.2.1",
         "recursive-readdir": "^2.2.2",
-<<<<<<< HEAD
         "rimraf": "3.0.2",
-=======
         "shelljs": "^0.8.5",
->>>>>>> d5b8a652
         "source-map-support": "^0.5.12",
         "ts-node": "^8.10.2",
         "tslint": "^5.1.0",
@@ -664,11 +661,6 @@
         "moment": "^2.29.3",
         "nuget": "^2.0.2",
         "opn": "^5.5.0",
-<<<<<<< HEAD
-        "shelljs": "^0.8.5",
-=======
-        "rimraf": "2.6.3",
->>>>>>> d5b8a652
         "strip-json-comments": "^3.1.1",
         "vscode-azureextensionui": "^0.36.0",
         "vscode-jsonrpc": "^6.0.0",
