--- conflicted
+++ resolved
@@ -152,12 +152,8 @@
     "fs-extra": "^7.0.1",
     "moment": "^2.24.0",
     "opn": "^5.5.0",
-<<<<<<< HEAD
     "vscode-azureextensionui": "^0.26.4",
     "vscode-jsonrpc": "^4.0.0",
     "vscode-languageclient": "^4.4.0"
-=======
-    "vscode-azureextensionui": "^0.26.3"
->>>>>>> e4a1b209
   }
 }