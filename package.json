--- conflicted
+++ resolved
@@ -137,23 +137,15 @@
     "watch-grammars": "gulp watch-grammars"
   },
   "devDependencies": {
-<<<<<<< HEAD
-    "@types/fs-extra": "^5.0.5",
+    "@types/fs-extra": "^5.1.0",
     "@types/gulp": "^4.0.6",
-=======
-    "@types/fs-extra": "^5.1.0",
->>>>>>> f5a80e89
     "@types/mocha": "^2.2.41",
     "@types/node": "^12.7.8",
     "@types/opn": "^5.5.0",
     "@types/rimraf": "2.0.2",
     "@types/shelljs": "0.8.3",
-<<<<<<< HEAD
     "@types/webpack": "^4.39.1",
-    "gulp": "^4.0.1",
-=======
     "gulp": "^4.0.2",
->>>>>>> f5a80e89
     "mocha": "^5.2.0",
     "mocha-junit-reporter": "^1.23.1",
     "mocha-multi-reporters": "^1.1.7",
