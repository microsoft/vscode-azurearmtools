{
    "rules": {
        "insecure-random": true,
        "no-banned-terms": true,
        "no-cookies": true,
        "no-delete-expression": true,
        "no-disable-auto-sanitization": true,
        "no-document-domain": true,
        "no-document-write": true,
        "no-eval": true,
        "no-exec-script": true,
        "no-function-constructor-with-string-args": true,
        "no-http-string": [
            false, // TODO: true,
            "http://www.example.com/?.*",
            "http://www.examples.com/?.*"
        ],
        "no-inner-html": true,
        "no-octal-literal": true,
        // TODO: "no-reserved-keywords": true,
        "no-string-based-set-immediate": true,
        "no-string-based-set-interval": true,
        "no-string-based-set-timeout": true,
        "non-literal-require": true,
        "possible-timing-attack": true,
        "react-anchor-blank-noopener": true,
        "react-iframe-missing-sandbox": true,
        "react-no-dangerous-html": true,
        "await-promise": [
            true,
            "Thenable" // changed
        ],
        // TODO: "forin": true,
        "jquery-deferred-must-complete": true,
        "label-position": true,
        "match-default-export-name": true,
        "mocha-avoid-only": true,
        "mocha-no-side-effect-code": true,
        // TODO: "no-any": true,
        "no-arg": true,
        "no-bitwise": true,
        "no-conditional-assignment": true,
        "no-console": [
            false, // TODO: true,
            "debug",
            "info",
            "log",
            "time",
            "timeEnd",
            "trace"
        ],
        "no-constant-condition": true,
        "no-control-regex": true,
        "no-debugger": true,
        "no-duplicate-switch-case": true,
        "no-duplicate-super": true,
<<<<<<< HEAD
        // TODO: "no-duplicate-variable": true,
        "no-empty": true,
=======
        "no-duplicate-variable": true,
        // TODO: "no-empty": true,
>>>>>>> 2d497c3b
        "no-floating-promises": true,
        "no-for-in-array": true,
        "no-import-side-effect": true,
        "no-increment-decrement": false, // changed
        "no-invalid-regexp": true,
        "no-invalid-template-strings": true,
        "no-invalid-this": true,
        "no-jquery-raw-elements": true,
        "no-misused-new": true,
        "no-non-null-assertion": true,
        "no-reference-import": true,
        "no-regex-spaces": true,
        "no-sparse-arrays": true,
        "no-unnecessary-class": true,
        // TODO: "no-string-literal": true,
        "no-string-throw": true,
        "no-unnecessary-bind": true,
        "no-unnecessary-callback-wrapper": true,
        // TODO: "no-unnecessary-initializer": true,
        "no-unnecessary-override": true,
        // TODO: "no-unsafe-any": true,
        "no-unsafe-finally": true,
        "no-unused-expression": true,
        // TODO: "no-use-before-declare": true,
        "no-with-statement": true,
        // TODO: "promise-function-async": true,
        "promise-must-complete": true,
        "radix": true,
        "react-this-binding-issue": true,
        "react-unused-props-and-state": true,
        // TODO: "restrict-plus-operands": true,
        "strict-boolean-expressions": [
            false, // TODO: true,
            "allow-string", // changed
            "allow-undefined-union", // changed
            "allow-mix" // changed
        ],
        "switch-default": true,
        "triple-equals": [
            false, // TODO: true,
            "allow-null-check"
        ],
        "use-isnan": true,
        "use-named-parameter": true,
        "adjacent-overload-signatures": true,
        "array-type": [
            true,
            "array"
        ],
        "arrow-parens": false,
        "callable-types": true,
        "chai-prefer-contains-to-index-of": true,
        "chai-vague-errors": true,
        "class-name": true,
        "comment-format": true,
        "completed-docs": [
            false, // changed
            "classes"
        ],
        // TODO: "export-name": true,
        // TODO: "function-name": true,
        "import-name": false, // changed
        // TODO: "interface-name": true,
        "jsdoc-format": true,
        "max-classes-per-file": [
            true,
            3
        ],
        "max-file-line-count": true,
        "max-func-body-length": [
            false, // TODO: true,
            100,
            {
                "ignore-parameters-to-function-regex": "describe"
            }
        ],
        "max-line-length": [
            false, // changed
            140
        ],
        "member-access": true,
        "member-ordering": [
            false, // TODO: true,
            {
                "order": "fields-first"
            }
        ],
        "missing-jsdoc": false, // changed
        "mocha-unneeded-done": true,
        "new-parens": true,
        "no-construct": true,
        "no-default-export": true,
        "no-empty-interface": true,
        // TODO: "no-for-in": true,
        // TODO: "no-function-expression": true,
        "no-inferrable-types": false,
        "no-multiline-string": false, // changed
        "no-null-keyword": false,
        "no-parameter-properties": false, // changed
        "no-relative-imports": false, // changed
        "no-require-imports": false, // changed
        //TODO: "no-shadowed-variable": true,
        "no-suspicious-comment": true,
        "no-typeof-undefined": true,
        "no-unnecessary-field-initialization": true,
        // TODO: "no-unnecessary-local-variable": true,
        "no-unnecessary-qualifier": true,
        "no-unsupported-browser-code": true,
        "no-useless-files": true,
        "no-var-keyword": true,
        // TODO: "no-var-requires": true,
        // TODO: "no-var-self": true,
        "no-void-expression": [
            false, // changed
            "ignore-arrow-function-shorthand" // changed
        ],
        "object-literal-sort-keys": false,
        // TODO: "one-variable-per-declaration": true,
        "only-arrow-functions": false,
        // TODO: "ordered-imports": true,
        "prefer-array-literal": true,
        "prefer-const": false, // changed
        "prefer-for-of": true,
        "prefer-method-signature": true,
        // TODO: "prefer-template": true,
        "return-undefined": false,
        "typedef": [
            false, // TODO: true,
            "call-signature",
            // "arrow-call-signature", changed
            "parameter",
            // "arrow-parameter", changed
            "property-declaration",
            // "variable-declaration", changed
            "member-variable-declaration"
        ],
        "underscore-consistent-invocation": true,
        "unified-signatures": true,
        "variable-name": [
            true,
            "allow-leading-underscore",
            "ban-keywords"
        ],
        "react-a11y-anchors": true,
        "react-a11y-aria-unsupported-elements": true,
        "react-a11y-event-has-role": true,
        "react-a11y-image-button-has-alt": true,
        "react-a11y-img-has-alt": true,
        "react-a11y-lang": true,
        "react-a11y-meta": true,
        "react-a11y-props": true,
        "react-a11y-proptypes": true,
        "react-a11y-role": true,
        "react-a11y-role-has-required-aria-props": true,
        "react-a11y-role-supports-aria-props": true,
        "react-a11y-tabindex-no-positive": true,
        "react-a11y-titles": true,
        "align": [
            false, // TODO: true,
            "parameters",
            "arguments",
            "statements"
        ],
        "curly": true,
        // TODO: "eofline": true,
        "import-spacing": true,
        "indent": [
            true,
            "spaces"
        ],
        "linebreak-style": false, //changed
        "newline-before-return": false, // changed
        // TODO: "no-consecutive-blank-lines": true,
        "no-empty-line-after-opening-brace": false,
        "no-single-line-block-comment": true,
        // TODO: "no-trailing-whitespace": true,
        // TODO: "no-unnecessary-semicolons": true,
        "object-literal-key-quotes": [
            true,
            "as-needed"
        ],
        "one-line": [
            false, // TODO: true,
            "check-open-brace",
            "check-catch",
            "check-else",
            "check-whitespace"
        ],
        "quotemark": [
            false, // changed
            "single"
        ],
        "react-tsx-curly-spacing": true,
        "semicolon": [
            false, // TODO: true,
            "always"
        ],
        "trailing-comma": [
            false, // TODO: true,
            {
                "singleline": "never",
                "multiline": "never"
            }
        ],
        "typedef-whitespace": false,
        "whitespace": [
            false, // TODO: true,
            "check-branch",
            "check-decl",
            "check-operator",
            "check-separator",
            "check-type"
        ],
        "ban": false,
        "ban-types": true,
        // TODO: "cyclomatic-complexity": true,
        "file-header": false,
        "import-blacklist": false,
        "interface-over-type-literal": false,
        "no-angle-bracket-type-assertion": false,
        "no-inferred-empty-object-type": false,
        "no-internal-module": false,
        "no-magic-numbers": false,
        "no-mergeable-namespace": false,
        "no-namespace": false,
        "no-reference": true,
        "no-unexternalized-strings": [
            false,
            {
                "signatures": [
                    "localize",
                    "nls.localize"
                ],
                "keyIndex": 0,
                "messageIndex": 1
            }
        ],
        "object-literal-shorthand": false,
        // TODO: "prefer-type-cast": true,
        "space-before-function-paren": false,
        "missing-optional-annotation": false,
        "no-duplicate-parameter-names": false,
        "no-empty-interfaces": false,
        "no-missing-visibility-modifiers": false,
        "no-multiple-var-decl": false,
        "no-switch-case-fall-through": false
    },
    "rulesDirectory": "node_modules/tslint-microsoft-contrib/",
    "linterOptions": {
        "exclude": []
    }
}<|MERGE_RESOLUTION|>--- conflicted
+++ resolved
@@ -54,13 +54,8 @@
         "no-debugger": true,
         "no-duplicate-switch-case": true,
         "no-duplicate-super": true,
-<<<<<<< HEAD
-        // TODO: "no-duplicate-variable": true,
+        "no-duplicate-variable": true,
         "no-empty": true,
-=======
-        "no-duplicate-variable": true,
-        // TODO: "no-empty": true,
->>>>>>> 2d497c3b
         "no-floating-promises": true,
         "no-for-in-array": true,
         "no-import-side-effect": true,
